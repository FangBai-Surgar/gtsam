/* ----------------------------------------------------------------------------

 * GTSAM Copyright 2010, Georgia Tech Research Corporation,
 * Atlanta, Georgia 30332-0415
 * All Rights Reserved
 * Authors: Frank Dellaert, et al. (see THANKS for the full author list)

 * See LICENSE for the license information

 * -------------------------------------------------------------------------- */

/**
 * @file   HybridGaussianFactorGraph.cpp
 * @brief  Hybrid factor graph that uses type erasure
 * @author Fan Jiang
 * @author Varun Agrawal
 * @author Frank Dellaert
 * @date   Mar 11, 2022
 */

#include <gtsam/base/utilities.h>
#include <gtsam/discrete/Assignment.h>
#include <gtsam/discrete/DiscreteEliminationTree.h>
#include <gtsam/discrete/DiscreteFactorGraph.h>
#include <gtsam/discrete/DiscreteJunctionTree.h>
#include <gtsam/hybrid/GaussianMixture.h>
#include <gtsam/hybrid/GaussianMixtureFactor.h>
#include <gtsam/hybrid/HybridConditional.h>
#include <gtsam/hybrid/HybridDiscreteFactor.h>
#include <gtsam/hybrid/HybridEliminationTree.h>
#include <gtsam/hybrid/HybridFactor.h>
#include <gtsam/hybrid/HybridGaussianFactor.h>
#include <gtsam/hybrid/HybridGaussianFactorGraph.h>
#include <gtsam/hybrid/HybridJunctionTree.h>
#include <gtsam/inference/EliminateableFactorGraph-inst.h>
#include <gtsam/inference/Key.h>
#include <gtsam/linear/GaussianConditional.h>
#include <gtsam/linear/GaussianEliminationTree.h>
#include <gtsam/linear/GaussianFactorGraph.h>
#include <gtsam/linear/GaussianJunctionTree.h>
#include <gtsam/linear/HessianFactor.h>
#include <gtsam/linear/JacobianFactor.h>

#include <algorithm>
#include <cstddef>
#include <iostream>
#include <iterator>
#include <memory>
#include <stdexcept>
#include <unordered_map>
#include <utility>
#include <vector>

// #define HYBRID_TIMING

namespace gtsam {

template class EliminateableFactorGraph<HybridGaussianFactorGraph>;

/* ************************************************************************ */
static GaussianMixtureFactor::Sum &addGaussian(
    GaussianMixtureFactor::Sum &sum, const GaussianFactor::shared_ptr &factor) {
  using Y = GaussianFactorGraph;
  // If the decision tree is not intiialized, then intialize it.
  if (sum.empty()) {
    GaussianFactorGraph result;
    result.push_back(factor);
    sum = GaussianMixtureFactor::Sum(result);

  } else {
    auto add = [&factor](const Y &graph) {
      auto result = graph;
      result.push_back(factor);
      return result;
    };
    sum = sum.apply(add);
  }
  return sum;
}

/* ************************************************************************ */
GaussianMixtureFactor::Sum sumFrontals(
    const HybridGaussianFactorGraph &factors) {
  // sum out frontals, this is the factor on the separator
  gttic(sum);

  GaussianMixtureFactor::Sum sum;
  std::vector<GaussianFactor::shared_ptr> deferredFactors;

  for (auto &f : factors) {
    if (f->isHybrid()) {
      if (auto cgmf = boost::dynamic_pointer_cast<GaussianMixtureFactor>(f)) {
        sum = cgmf->add(sum);
      }
      if (auto gm = boost::dynamic_pointer_cast<HybridConditional>(f)) {
        sum = gm->asMixture()->add(sum);
      }

    } else if (f->isContinuous()) {
      if (auto gf = boost::dynamic_pointer_cast<HybridGaussianFactor>(f)) {
        deferredFactors.push_back(gf->inner());
      }
      if (auto cg = boost::dynamic_pointer_cast<HybridConditional>(f)) {
        deferredFactors.push_back(cg->asGaussian());
      }

    } else if (f->isDiscrete()) {
      // Don't do anything for discrete-only factors
      // since we want to eliminate continuous values only.
      continue;

    } else {
      // We need to handle the case where the object is actually an
      // BayesTreeOrphanWrapper!
      auto orphan = boost::dynamic_pointer_cast<
          BayesTreeOrphanWrapper<HybridBayesTree::Clique>>(f);
      if (!orphan) {
        auto &fr = *f;
        throw std::invalid_argument(
            std::string("factor is discrete in continuous elimination ") +
            demangle(typeid(fr).name()));
      }
    }
  }

  for (auto &f : deferredFactors) {
    sum = addGaussian(sum, f);
  }

  gttoc(sum);

  return sum;
}

/* ************************************************************************ */
std::pair<HybridConditional::shared_ptr, HybridFactor::shared_ptr>
continuousElimination(const HybridGaussianFactorGraph &factors,
                      const Ordering &frontalKeys) {
  GaussianFactorGraph gfg;
  for (auto &fp : factors) {
    if (auto ptr = boost::dynamic_pointer_cast<HybridGaussianFactor>(fp)) {
      gfg.push_back(ptr->inner());
    } else if (auto ptr = boost::static_pointer_cast<HybridConditional>(fp)) {
      gfg.push_back(
          boost::static_pointer_cast<GaussianConditional>(ptr->inner()));
    } else {
      // It is an orphan wrapped conditional
    }
  }

  auto result = EliminatePreferCholesky(gfg, frontalKeys);
  return {boost::make_shared<HybridConditional>(result.first),
          boost::make_shared<HybridGaussianFactor>(result.second)};
}

/* ************************************************************************ */
std::pair<HybridConditional::shared_ptr, HybridFactor::shared_ptr>
discreteElimination(const HybridGaussianFactorGraph &factors,
                    const Ordering &frontalKeys) {
  DiscreteFactorGraph dfg;

  for (auto &factor : factors) {
    if (auto p = boost::dynamic_pointer_cast<HybridDiscreteFactor>(factor)) {
      dfg.push_back(p->inner());
    } else if (auto p = boost::static_pointer_cast<HybridConditional>(factor)) {
      auto discrete_conditional =
          boost::static_pointer_cast<DiscreteConditional>(p->inner());
      dfg.push_back(discrete_conditional);
    } else {
      // It is an orphan wrapper
    }
  }

  auto result = EliminateForMPE(dfg, frontalKeys);

  return {boost::make_shared<HybridConditional>(result.first),
          boost::make_shared<HybridDiscreteFactor>(result.second)};
}

/* ************************************************************************ */
std::pair<HybridConditional::shared_ptr, HybridFactor::shared_ptr>
hybridElimination(const HybridGaussianFactorGraph &factors,
                  const Ordering &frontalKeys,
                  const KeySet &continuousSeparator,
                  const std::set<DiscreteKey> &discreteSeparatorSet) {
  // NOTE: since we use the special JunctionTree,
  // only possiblity is continuous conditioned on discrete.
  DiscreteKeys discreteSeparator(discreteSeparatorSet.begin(),
                                 discreteSeparatorSet.end());

  // sum out frontals, this is the factor 𝜏 on the separator
  GaussianMixtureFactor::Sum sum = sumFrontals(factors);

  // If a tree leaf contains nullptr,
  // convert that leaf to an empty GaussianFactorGraph.
  // Needed since the DecisionTree will otherwise create
  // a GFG with a single (null) factor.
  auto emptyGaussian = [](const GaussianFactorGraph &gfg) {
    bool hasNull =
        std::any_of(gfg.begin(), gfg.end(),
                    [](const GaussianFactor::shared_ptr &ptr) { return !ptr; });

    return hasNull ? GaussianFactorGraph() : gfg;
  };
  sum = GaussianMixtureFactor::Sum(sum, emptyGaussian);

  using EliminationPair = GaussianFactorGraph::EliminationResult;

  KeyVector keysOfEliminated;  // Not the ordering
  KeyVector keysOfSeparator;   // TODO(frank): Is this just (keys - ordering)?

  // This is the elimination method on the leaf nodes
  auto eliminate = [&](const GaussianFactorGraph &graph)
      -> GaussianFactorGraph::EliminationResult {
    if (graph.empty()) {
      return {nullptr, nullptr};
    }

#ifdef HYBRID_TIMING
    gttic_(hybrid_eliminate);
#endif

    std::pair<boost::shared_ptr<GaussianConditional>,
              boost::shared_ptr<GaussianFactor>>
        result = EliminatePreferCholesky(graph, frontalKeys);

    // Initialize the keysOfEliminated to be the keys of the
    // eliminated GaussianConditional
    keysOfEliminated = result.first->keys();
    keysOfSeparator = result.second->keys();

#ifdef HYBRID_TIMING
    gttoc_(hybrid_eliminate);
#endif

    return result;
  };

  // Perform elimination!
  DecisionTree<Key, EliminationPair> eliminationResults(sum, eliminate);

#ifdef HYBRID_TIMING
  tictoc_print_();
  tictoc_reset_();
#endif

  // Separate out decision tree into conditionals and remaining factors.
  auto pair = unzip(eliminationResults);

  const GaussianMixtureFactor::Factors &separatorFactors = pair.second;

  // Create the GaussianMixture from the conditionals
  auto conditional = boost::make_shared<GaussianMixture>(
      frontalKeys, keysOfSeparator, discreteSeparator, pair.first);

  // If there are no more continuous parents, then we should create here a
  // DiscreteFactor, with the error for each discrete choice.
  if (keysOfSeparator.empty()) {
    VectorValues empty_values;
    auto factorProb = [&](const GaussianFactor::shared_ptr &factor) {
      if (!factor) {
        return 0.0;  // If nullptr, return 0.0 probability
      } else {
        double error =
            0.5 * std::abs(factor->augmentedInformation().determinant());
        return std::exp(-error);
      }
    };
    DecisionTree<Key, double> fdt(separatorFactors, factorProb);

    auto discreteFactor =
        boost::make_shared<DecisionTreeFactor>(discreteSeparator, fdt);

    return {boost::make_shared<HybridConditional>(conditional),
            boost::make_shared<HybridDiscreteFactor>(discreteFactor)};

  } else {
    // Create a resulting GaussianMixtureFactor on the separator.
    auto factor = boost::make_shared<GaussianMixtureFactor>(
        KeyVector(continuousSeparator.begin(), continuousSeparator.end()),
        discreteSeparator, separatorFactors);
    return {boost::make_shared<HybridConditional>(conditional), factor};
  }
}
/* ************************************************************************
 * Function to eliminate variables **under the following assumptions**:
 * 1. When the ordering is fully continuous, and the graph only contains
 * continuous and hybrid factors
 * 2. When the ordering is fully discrete, and the graph only contains discrete
 * factors
 *
 * Any usage outside of this is considered incorrect.
 *
 * \warning This function is not meant to be used with arbitrary hybrid factor
 * graphs. For example, if there exists continuous parents, and one tries to
 * eliminate a discrete variable (as specified in the ordering), the result will
 * be INCORRECT and there will be NO error raised.
 */
std::pair<HybridConditional::shared_ptr, HybridFactor::shared_ptr>  //
EliminateHybrid(const HybridGaussianFactorGraph &factors,
                const Ordering &frontalKeys) {
  // NOTE: Because we are in the Conditional Gaussian regime there are only
  // a few cases:
  // 1. continuous variable, make a Gaussian Mixture if there are hybrid
  // factors;
  // 2. continuous variable, we make a Gaussian Factor if there are no hybrid
  // factors;
  // 3. discrete variable, no continuous factor is allowed
  // (escapes Conditional Gaussian regime), if discrete only we do the discrete
  // elimination.

  // However it is not that simple. During elimination it is possible that the
  // multifrontal needs to eliminate an ordering that contains both Gaussian and
  // hybrid variables, for example x1, c1.
  // In this scenario, we will have a density P(x1, c1) that is a Conditional
  // Linear Gaussian P(x1|c1)P(c1) (see Murphy02).

  // The issue here is that, how can we know which variable is discrete if we
  // unify Values? Obviously we can tell using the factors, but is that fast?

  // In the case of multifrontal, we will need to use a constrained ordering
  // so that the discrete parts will be guaranteed to be eliminated last!
  // Because of all these reasons, we carefully consider how to
  // implement the hybrid factors so that we do not get poor performance.

  // The first thing is how to represent the GaussianMixture.
  // A very possible scenario is that the incoming factors will have different
  // levels of discrete keys. For example, imagine we are going to eliminate the
  // fragment: $\phi(x1,c1,c2)$, $\phi(x1,c2,c3)$, which is perfectly valid.
  // Now we will need to know how to retrieve the corresponding continuous
  // densities for the assignment (c1,c2,c3) (OR (c2,c3,c1), note there is NO
  // defined order!). We also need to consider when there is pruning. Two
  // mixture factors could have different pruning patterns - one could have
  // (c1=0,c2=1) pruned, and another could have (c2=0,c3=1) pruned, and this
  // creates a big problem in how to identify the intersection of non-pruned
  // branches.

  // Our approach is first building the collection of all discrete keys. After
  // that we enumerate the space of all key combinations *lazily* so that the
  // exploration branch terminates whenever an assignment yields NULL in any of
  // the hybrid factors.

  // When the number of assignments is large we may encounter stack overflows.
  // However this is also the case with iSAM2, so no pressure :)

  // PREPROCESS: Identify the nature of the current elimination

  // First, identify the separator keys, i.e. all keys that are not frontal.
  KeySet separatorKeys;
  for (auto &&factor : factors) {
    separatorKeys.insert(factor->begin(), factor->end());
  }
  // remove frontals from separator
  for (auto &k : frontalKeys) {
    separatorKeys.erase(k);
  }

  // Build a map from keys to DiscreteKeys
  std::unordered_map<Key, DiscreteKey> mapFromKeyToDiscreteKey;
  for (auto &&factor : factors) {
    if (!factor->isContinuous()) {
      for (auto &k : factor->discreteKeys()) {
        mapFromKeyToDiscreteKey[k.first] = k;
      }
    }
  }

  // Fill in discrete frontals and continuous frontals.
  std::set<DiscreteKey> discreteFrontals;
  KeySet continuousFrontals;
  for (auto &k : frontalKeys) {
    if (mapFromKeyToDiscreteKey.find(k) != mapFromKeyToDiscreteKey.end()) {
      discreteFrontals.insert(mapFromKeyToDiscreteKey.at(k));
    } else {
      continuousFrontals.insert(k);
    }
  }

  // Fill in discrete discrete separator keys and continuous separator keys.
  std::set<DiscreteKey> discreteSeparatorSet;
  KeySet continuousSeparator;
  for (auto &k : separatorKeys) {
    if (mapFromKeyToDiscreteKey.find(k) != mapFromKeyToDiscreteKey.end()) {
      discreteSeparatorSet.insert(mapFromKeyToDiscreteKey.at(k));
    } else {
      continuousSeparator.insert(k);
    }
  }

  // Check if we have any continuous keys:
  const bool discrete_only =
      continuousFrontals.empty() && continuousSeparator.empty();

  // NOTE: We should really defer the product here because of pruning

  if (discrete_only) {
    // Case 1: we are only dealing with discrete
    return discreteElimination(factors, frontalKeys);
  } else {
    // Case 2: we are only dealing with continuous
    if (mapFromKeyToDiscreteKey.empty()) {
      return continuousElimination(factors, frontalKeys);
    } else {
      // Case 3: We are now in the hybrid land!
#ifdef HYBRID_TIMING
      tictoc_reset_();
#endif
      return hybridElimination(factors, frontalKeys, continuousSeparator,
                               discreteSeparatorSet);
    }
  }
}

/* ************************************************************************ */
void HybridGaussianFactorGraph::add(JacobianFactor &&factor) {
  FactorGraph::add(boost::make_shared<HybridGaussianFactor>(std::move(factor)));
}

/* ************************************************************************ */
void HybridGaussianFactorGraph::add(JacobianFactor::shared_ptr factor) {
  FactorGraph::add(boost::make_shared<HybridGaussianFactor>(factor));
}

/* ************************************************************************ */
void HybridGaussianFactorGraph::add(DecisionTreeFactor &&factor) {
  FactorGraph::add(boost::make_shared<HybridDiscreteFactor>(std::move(factor)));
}

/* ************************************************************************ */
void HybridGaussianFactorGraph::add(DecisionTreeFactor::shared_ptr factor) {
  FactorGraph::add(boost::make_shared<HybridDiscreteFactor>(factor));
}

/* ************************************************************************ */
const Ordering HybridGaussianFactorGraph::getHybridOrdering() const {
  KeySet discrete_keys = discreteKeys();
  for (auto &factor : factors_) {
    for (const DiscreteKey &k : factor->discreteKeys()) {
      discrete_keys.insert(k.first);
    }
  }

  const VariableIndex index(factors_);
  Ordering ordering = Ordering::ColamdConstrainedLast(
      index, KeyVector(discrete_keys.begin(), discrete_keys.end()), true);
  return ordering;
}

/* ************************************************************************ */
AlgebraicDecisionTree<Key> HybridGaussianFactorGraph::error(
    const VectorValues &continuousValues) const {
  AlgebraicDecisionTree<Key> error_tree(0.0);

  // Iterate over each factor.
  for (size_t idx = 0; idx < size(); idx++) {
    AlgebraicDecisionTree<Key> factor_error;

    if (factors_.at(idx)->isHybrid()) {
      // If factor is hybrid, select based on assignment.
      GaussianMixtureFactor::shared_ptr gaussianMixture =
          boost::static_pointer_cast<GaussianMixtureFactor>(factors_.at(idx));
      // Compute factor error.
      factor_error = gaussianMixture->error(continuousValues);

      // If first factor, assign error, else add it.
      if (idx == 0) {
        error_tree = factor_error;
      } else {
        error_tree = error_tree + factor_error;
      }

    } else if (factors_.at(idx)->isContinuous()) {
      // If continuous only, get the (double) error
      // and add it to the error_tree
      auto hybridGaussianFactor =
          boost::static_pointer_cast<HybridGaussianFactor>(factors_.at(idx));
      GaussianFactor::shared_ptr gaussian = hybridGaussianFactor->inner();

      // Compute the error of the gaussian factor.
      double error = gaussian->error(continuousValues);
      // Add the gaussian factor error to every leaf of the error tree.
      error_tree = error_tree.apply(
          [error](double leaf_value) { return leaf_value + error; });

    } else if (factors_.at(idx)->isDiscrete()) {
      // If factor at `idx` is discrete-only, we skip.
      continue;
    }
  }

  return error_tree;
}

/* ************************************************************************ */
double HybridGaussianFactorGraph::error(
    const VectorValues &continuousValues,
    const DiscreteValues &discreteValues) const {
  double error = 0.0;
  for (size_t idx = 0; idx < size(); idx++) {
    auto factor = factors_.at(idx);

    if (factor->isHybrid()) {
      if (auto c = boost::dynamic_pointer_cast<HybridConditional>(factor)) {
        error += c->asMixture()->error(continuousValues, discreteValues);
      }
      if (auto f = boost::dynamic_pointer_cast<GaussianMixtureFactor>(factor)) {
        error += f->error(continuousValues, discreteValues);
      }

    } else if (factor->isContinuous()) {
      if (auto f = boost::dynamic_pointer_cast<HybridGaussianFactor>(factor)) {
        error += f->inner()->error(continuousValues);
      }
      if (auto cg = boost::dynamic_pointer_cast<HybridConditional>(factor)) {
        error += cg->asGaussian()->error(continuousValues);
      }
    }
  }
  return error;
}

/* ************************************************************************ */
double HybridGaussianFactorGraph::probPrime(
    const VectorValues &continuousValues,
    const DiscreteValues &discreteValues) const {
  double error = this->error(continuousValues, discreteValues);
<<<<<<< HEAD
=======
  // NOTE: The 0.5 term is handled by each factor
>>>>>>> 90c2f2e2
  return std::exp(-error);
}

/* ************************************************************************ */
AlgebraicDecisionTree<Key> HybridGaussianFactorGraph::probPrime(
    const VectorValues &continuousValues) const {
  AlgebraicDecisionTree<Key> error_tree = this->error(continuousValues);
  AlgebraicDecisionTree<Key> prob_tree = error_tree.apply([](double error) {
    // NOTE: The 0.5 term is handled by each factor
    return exp(-error);
  });
  return prob_tree;
}

/* ************************************************************************ */
std::pair<Ordering, Ordering>
HybridGaussianFactorGraph::separateContinuousDiscreteOrdering(
    const Ordering &ordering) const {
  KeySet all_continuous_keys = this->continuousKeys();
  KeySet all_discrete_keys = this->discreteKeys();
  Ordering continuous_ordering, discrete_ordering;

  for (auto &&key : ordering) {
    if (std::find(all_continuous_keys.begin(), all_continuous_keys.end(),
                  key) != all_continuous_keys.end()) {
      continuous_ordering.push_back(key);
    } else if (std::find(all_discrete_keys.begin(), all_discrete_keys.end(),
                         key) != all_discrete_keys.end()) {
      discrete_ordering.push_back(key);
    } else {
      throw std::runtime_error("Key in ordering not present in factors.");
    }
  }

  return std::make_pair(continuous_ordering, discrete_ordering);
}

}  // namespace gtsam<|MERGE_RESOLUTION|>--- conflicted
+++ resolved
@@ -524,10 +524,7 @@
     const VectorValues &continuousValues,
     const DiscreteValues &discreteValues) const {
   double error = this->error(continuousValues, discreteValues);
-<<<<<<< HEAD
-=======
   // NOTE: The 0.5 term is handled by each factor
->>>>>>> 90c2f2e2
   return std::exp(-error);
 }
 
