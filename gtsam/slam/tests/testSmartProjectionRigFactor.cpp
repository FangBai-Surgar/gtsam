/* ----------------------------------------------------------------------------

 * GTSAM Copyright 2010, Georgia Tech Research Corporation,
 * Atlanta, Georgia 30332-0415
 * All Rights Reserved
 * Authors: Frank Dellaert, et al. (see THANKS for the full author list)

 * See LICENSE for the license information

 * -------------------------------------------------------------------------- */

/**
 *  @file  testSmartProjectionRigFactor.cpp
 *  @brief Unit tests for SmartProjectionRigFactor Class
 *  @author Chris Beall
 *  @author Luca Carlone
 *  @author Zsolt Kira
 *  @author Frank Dellaert
 *  @date   August 2021
 */

#include <CppUnitLite/TestHarness.h>
#include <gtsam/base/numericalDerivative.h>
#include <gtsam/base/serializationTestHelpers.h>
#include <gtsam/nonlinear/LevenbergMarquardtOptimizer.h>
#include <gtsam/slam/PoseTranslationPrior.h>

#include <boost/assign/std/map.hpp>
#include <iostream>

#include "smartFactorScenarios.h"
#define DISABLE_TIMING

using namespace boost::assign;
using namespace std::placeholders;

static const double rankTol = 1.0;
// Create a noise model for the pixel error
static const double sigma = 0.1;
static SharedIsotropic model(noiseModel::Isotropic::Sigma(2, sigma));

// Convenience for named keys
using symbol_shorthand::L;
using symbol_shorthand::X;

// tests data
static Symbol x1('X', 1);
static Symbol x2('X', 2);
static Symbol x3('X', 3);

Key cameraId1 = 0;  // first camera
Key cameraId2 = 1;
Key cameraId3 = 2;

static Point2 measurement1(323.0, 240.0);

LevenbergMarquardtParams lmParams;

/* ************************************************************************* */
// default Cal3_S2 poses with rolling shutter effect
namespace vanillaRig {
using namespace vanillaPose;
SmartProjectionParams params(
    gtsam::HESSIAN,
    gtsam::ZERO_ON_DEGENERACY);  // only config that works with rig factors
}  // namespace vanillaRig

/* ************************************************************************* */
TEST(SmartProjectionRigFactor, Constructor) {
  using namespace vanillaRig;
  boost::shared_ptr<Cameras> cameraRig(new Cameras());
  cameraRig->push_back(Camera(Pose3::identity(), sharedK));
  SmartRigFactor::shared_ptr factor1(
      new SmartRigFactor(model, cameraRig, params));
}

/* ************************************************************************* */
TEST(SmartProjectionRigFactor, Constructor2) {
  using namespace vanillaRig;
  boost::shared_ptr<Cameras> cameraRig(new Cameras());
  SmartProjectionParams params2(
      gtsam::HESSIAN,
      gtsam::ZERO_ON_DEGENERACY);  // only config that works with rig factors
  params2.setRankTolerance(rankTol);
  SmartRigFactor factor1(model, cameraRig, params2);
}

/* ************************************************************************* */
TEST(SmartProjectionRigFactor, Constructor3) {
  using namespace vanillaRig;
  boost::shared_ptr<Cameras> cameraRig(new Cameras());
  cameraRig->push_back(Camera(Pose3::identity(), sharedK));
  SmartRigFactor::shared_ptr factor1(
      new SmartRigFactor(model, cameraRig, params));
  factor1->add(measurement1, x1, cameraId1);
}

/* ************************************************************************* */
TEST(SmartProjectionRigFactor, Constructor4) {
  using namespace vanillaRig;
  boost::shared_ptr<Cameras> cameraRig(new Cameras());
  cameraRig->push_back(Camera(Pose3::identity(), sharedK));
  SmartProjectionParams params2(
      gtsam::HESSIAN,
      gtsam::ZERO_ON_DEGENERACY);  // only config that works with rig factors
  params2.setRankTolerance(rankTol);
  SmartRigFactor factor1(model, cameraRig, params2);
  factor1.add(measurement1, x1, cameraId1);
}

/* ************************************************************************* */
TEST(SmartProjectionRigFactor, Equals) {
  using namespace vanillaRig;
  boost::shared_ptr<Cameras> cameraRig(new Cameras());  // single camera in the rig
  cameraRig->push_back(Camera(Pose3::identity(), sharedK));

  SmartRigFactor::shared_ptr factor1(
      new SmartRigFactor(model, cameraRig, params));
  factor1->add(measurement1, x1, cameraId1);

  SmartRigFactor::shared_ptr factor2(
      new SmartRigFactor(model, cameraRig, params));
  factor2->add(measurement1, x1, cameraId1);

  CHECK(assert_equal(*factor1, *factor2));

  SmartRigFactor::shared_ptr factor3(
      new SmartRigFactor(model, cameraRig, params));
  factor3->add(measurement1, x1);  // now use default camera ID

  CHECK(assert_equal(*factor1, *factor3));
}

/* *************************************************************************/
TEST(SmartProjectionRigFactor, noiseless) {
  using namespace vanillaRig;

  // Project two landmarks into two cameras
  Point2 level_uv = level_camera.project(landmark1);
  Point2 level_uv_right = level_camera_right.project(landmark1);

  boost::shared_ptr<Cameras> cameraRig(new Cameras());  // single camera in the rig
  cameraRig->push_back(Camera(Pose3::identity(), sharedK));

  SmartRigFactor factor(model, cameraRig, params);
  factor.add(level_uv, x1);  // both taken from the same camera
  factor.add(level_uv_right, x2);

  Values values;  // it's a pose factor, hence these are poses
  values.insert(x1, cam1.pose());
  values.insert(x2, cam2.pose());

  double actualError = factor.error(values);
  double expectedError = 0.0;
  EXPECT_DOUBLES_EQUAL(expectedError, actualError, 1e-7);

  SmartRigFactor::Cameras cameras = factor.cameras(values);
  double actualError2 = factor.totalReprojectionError(cameras);
  EXPECT_DOUBLES_EQUAL(expectedError, actualError2, 1e-7);

  // Calculate expected derivative for point (easiest to check)
  std::function<Vector(Point3)> f =  //
      std::bind(&SmartRigFactor::whitenedError<Point3>, factor, cameras,
                std::placeholders::_1);

  // Calculate using computeEP
  Matrix actualE;
  factor.triangulateAndComputeE(actualE, values);

  // get point
  boost::optional<Point3> point = factor.point();
  CHECK(point);

  // calculate numerical derivative with triangulated point
  Matrix expectedE = sigma * numericalDerivative11<Vector, Point3>(f, *point);
  EXPECT(assert_equal(expectedE, actualE, 1e-7));

  // Calculate using reprojectionError
  SmartRigFactor::Cameras::FBlocks F;
  Matrix E;
  Vector actualErrors = factor.unwhitenedError(cameras, *point, F, E);
  EXPECT(assert_equal(expectedE, E, 1e-7));

  EXPECT(assert_equal(Z_4x1, actualErrors, 1e-7));

  // Calculate using computeJacobians
  Vector b;
  SmartRigFactor::FBlocks Fs;
  factor.computeJacobians(Fs, E, b, cameras, *point);
  double actualError3 = b.squaredNorm();
  EXPECT(assert_equal(expectedE, E, 1e-7));
  EXPECT_DOUBLES_EQUAL(expectedError, actualError3, 1e-6);
}

/* *************************************************************************/
TEST(SmartProjectionRigFactor, noisy) {
  using namespace vanillaRig;

  boost::shared_ptr<Cameras> cameraRig(new Cameras());  // single camera in the rig
  cameraRig->push_back(Camera(Pose3::identity(), sharedK));

  // Project two landmarks into two cameras
  Point2 pixelError(0.2, 0.2);
  Point2 level_uv = level_camera.project(landmark1) + pixelError;
  Point2 level_uv_right = level_camera_right.project(landmark1);

  Values values;
  values.insert(x1, cam1.pose());
  Pose3 noise_pose =
      Pose3(Rot3::Ypr(-M_PI / 10, 0., -M_PI / 10), Point3(0.5, 0.1, 0.3));
  values.insert(x2, pose_right.compose(noise_pose));

  SmartRigFactor::shared_ptr factor(
      new SmartRigFactor(model, cameraRig, params));
  factor->add(level_uv, x1, cameraId1);
  factor->add(level_uv_right, x2, cameraId1);

  double actualError1 = factor->error(values);

  // create other factor by passing multiple measurements
  SmartRigFactor::shared_ptr factor2(
      new SmartRigFactor(model, cameraRig, params));

  Point2Vector measurements;
  measurements.push_back(level_uv);
  measurements.push_back(level_uv_right);

  KeyVector views{x1, x2};
  FastVector<size_t> cameraIds{0, 0};

  factor2->add(measurements, views, cameraIds);
  double actualError2 = factor2->error(values);
  DOUBLES_EQUAL(actualError1, actualError2, 1e-7);
}

/* *************************************************************************/
TEST(SmartProjectionRigFactor, smartFactorWithSensorBodyTransform) {
  using namespace vanillaRig;

  // create arbitrary body_T_sensor (transforms from sensor to body)
  Pose3 body_T_sensor =
      Pose3(Rot3::Ypr(-M_PI / 2, 0., -M_PI / 2), Point3(1, 1, 1));
  boost::shared_ptr<Cameras> cameraRig(new Cameras());  // single camera in the rig
  cameraRig->push_back(Camera(body_T_sensor, sharedK));

  // These are the poses we want to estimate, from camera measurements
  const Pose3 sensor_T_body = body_T_sensor.inverse();
  Pose3 wTb1 = cam1.pose() * sensor_T_body;
  Pose3 wTb2 = cam2.pose() * sensor_T_body;
  Pose3 wTb3 = cam3.pose() * sensor_T_body;

  // three landmarks ~5 meters infront of camera
  Point3 landmark1(5, 0.5, 1.2), landmark2(5, -0.5, 1.2), landmark3(5, 0, 3.0);

  Point2Vector measurements_cam1, measurements_cam2, measurements_cam3;

  // Project three landmarks into three cameras
  projectToMultipleCameras(cam1, cam2, cam3, landmark1, measurements_cam1);
  projectToMultipleCameras(cam1, cam2, cam3, landmark2, measurements_cam2);
  projectToMultipleCameras(cam1, cam2, cam3, landmark3, measurements_cam3);

  // Create smart factors
  KeyVector views{x1, x2, x3};
  FastVector<size_t> cameraIds{0, 0, 0};

  SmartProjectionParams params;
  params.setRankTolerance(1.0);
  params.setDegeneracyMode(ZERO_ON_DEGENERACY);
  params.setEnableEPI(false);

  SmartRigFactor smartFactor1(model, cameraRig, params);
  smartFactor1.add(
      measurements_cam1,
      views);  // use default CameraIds since we have a single camera

  SmartRigFactor smartFactor2(model, cameraRig, params);
  smartFactor2.add(measurements_cam2, views);

  SmartRigFactor smartFactor3(model, cameraRig, params);
  smartFactor3.add(measurements_cam3, views);

  const SharedDiagonal noisePrior = noiseModel::Isotropic::Sigma(6, 0.10);

  // Put all factors in factor graph, adding priors
  NonlinearFactorGraph graph;
  graph.push_back(smartFactor1);
  graph.push_back(smartFactor2);
  graph.push_back(smartFactor3);
  graph.addPrior(x1, wTb1, noisePrior);
  graph.addPrior(x2, wTb2, noisePrior);

  // Check errors at ground truth poses
  Values gtValues;
  gtValues.insert(x1, wTb1);
  gtValues.insert(x2, wTb2);
  gtValues.insert(x3, wTb3);
  double actualError = graph.error(gtValues);
  double expectedError = 0.0;
  DOUBLES_EQUAL(expectedError, actualError, 1e-7)

  Pose3 noise_pose =
      Pose3(Rot3::Ypr(-M_PI / 100, 0., -M_PI / 100), Point3(0.1, 0.1, 0.1));
  Values values;
  values.insert(x1, wTb1);
  values.insert(x2, wTb2);
  // initialize third pose with some noise, we expect it to move back to
  // original pose3
  values.insert(x3, wTb3 * noise_pose);

  LevenbergMarquardtParams lmParams;
  Values result;
  LevenbergMarquardtOptimizer optimizer(graph, values, lmParams);
  result = optimizer.optimize();
  EXPECT(assert_equal(wTb3, result.at<Pose3>(x3)));
}

/* *************************************************************************/
TEST(SmartProjectionRigFactor, smartFactorWithMultipleCameras) {
  using namespace vanillaRig;

  // create arbitrary body_T_sensor (transforms from sensor to body)
  Pose3 body_T_sensor1 =
      Pose3(Rot3::Ypr(-M_PI / 2, 0., -M_PI / 2), Point3(1, 1, 1));
  Pose3 body_T_sensor2 =
      Pose3(Rot3::Ypr(-M_PI / 5, 0., -M_PI / 2), Point3(0, 0, 1));
  Pose3 body_T_sensor3 = Pose3::identity();

  boost::shared_ptr<Cameras> cameraRig(new Cameras());  // single camera in the rig
  cameraRig->push_back(Camera(body_T_sensor1, sharedK));
  cameraRig->push_back(Camera(body_T_sensor2, sharedK));
  cameraRig->push_back(Camera(body_T_sensor3, sharedK));

  // These are the poses we want to estimate, from camera measurements
  const Pose3 sensor_T_body1 = body_T_sensor1.inverse();
  const Pose3 sensor_T_body2 = body_T_sensor2.inverse();
  const Pose3 sensor_T_body3 = body_T_sensor3.inverse();
  Pose3 wTb1 = cam1.pose() * sensor_T_body1;
  Pose3 wTb2 = cam2.pose() * sensor_T_body2;
  Pose3 wTb3 = cam3.pose() * sensor_T_body3;

  // three landmarks ~5 meters infront of camera
  Point3 landmark1(5, 0.5, 1.2), landmark2(5, -0.5, 1.2), landmark3(5, 0, 3.0);

  Point2Vector measurements_cam1, measurements_cam2, measurements_cam3;

  // Project three landmarks into three cameras
  projectToMultipleCameras(cam1, cam2, cam3, landmark1, measurements_cam1);
  projectToMultipleCameras(cam1, cam2, cam3, landmark2, measurements_cam2);
  projectToMultipleCameras(cam1, cam2, cam3, landmark3, measurements_cam3);

  // Create smart factors
  KeyVector views{x1, x2, x3};
  FastVector<size_t> cameraIds{0, 1, 2};

  SmartProjectionParams params;
  params.setRankTolerance(1.0);
  params.setDegeneracyMode(ZERO_ON_DEGENERACY);
  params.setEnableEPI(false);

  SmartRigFactor smartFactor1(model, cameraRig, params);
  smartFactor1.add(measurements_cam1, views, cameraIds);

  SmartRigFactor smartFactor2(model, cameraRig, params);
  smartFactor2.add(measurements_cam2, views, cameraIds);

  SmartRigFactor smartFactor3(model, cameraRig, params);
  smartFactor3.add(measurements_cam3, views, cameraIds);

  const SharedDiagonal noisePrior = noiseModel::Isotropic::Sigma(6, 0.10);

  // Put all factors in factor graph, adding priors
  NonlinearFactorGraph graph;
  graph.push_back(smartFactor1);
  graph.push_back(smartFactor2);
  graph.push_back(smartFactor3);
  graph.addPrior(x1, wTb1, noisePrior);
  graph.addPrior(x2, wTb2, noisePrior);

  // Check errors at ground truth poses
  Values gtValues;
  gtValues.insert(x1, wTb1);
  gtValues.insert(x2, wTb2);
  gtValues.insert(x3, wTb3);
  double actualError = graph.error(gtValues);
  double expectedError = 0.0;
  DOUBLES_EQUAL(expectedError, actualError, 1e-7)

  Pose3 noise_pose =
      Pose3(Rot3::Ypr(-M_PI / 100, 0., -M_PI / 100), Point3(0.1, 0.1, 0.1));
  Values values;
  values.insert(x1, wTb1);
  values.insert(x2, wTb2);
  // initialize third pose with some noise, we expect it to move back to
  // original pose3
  values.insert(x3, wTb3 * noise_pose);

  LevenbergMarquardtParams lmParams;
  Values result;
  LevenbergMarquardtOptimizer optimizer(graph, values, lmParams);
  result = optimizer.optimize();
  EXPECT(assert_equal(wTb3, result.at<Pose3>(x3)));
}

/* *************************************************************************/
TEST(SmartProjectionRigFactor, 3poses_smart_projection_factor) {
  using namespace vanillaPose2;
  Point2Vector measurements_cam1, measurements_cam2, measurements_cam3;

  boost::shared_ptr<Cameras> cameraRig(new Cameras());  // single camera in the rig
  cameraRig->push_back(Camera(Pose3::identity(), sharedK2));

  // Project three landmarks into three cameras
  projectToMultipleCameras(cam1, cam2, cam3, landmark1, measurements_cam1);
  projectToMultipleCameras(cam1, cam2, cam3, landmark2, measurements_cam2);
  projectToMultipleCameras(cam1, cam2, cam3, landmark3, measurements_cam3);

  KeyVector views{x1, x2, x3};
  FastVector<size_t> cameraIds{
      0, 0, 0};  // 3 measurements from the same camera in the rig

  SmartProjectionParams params(
      gtsam::HESSIAN,
      gtsam::ZERO_ON_DEGENERACY);  // only config that works with rig factors

  SmartRigFactor::shared_ptr smartFactor1(
      new SmartRigFactor(model, cameraRig, params));
  smartFactor1->add(measurements_cam1, views, cameraIds);

  SmartRigFactor::shared_ptr smartFactor2(
      new SmartRigFactor(model, cameraRig, params));
  smartFactor2->add(measurements_cam2, views, cameraIds);

  SmartRigFactor::shared_ptr smartFactor3(
      new SmartRigFactor(model, cameraRig, params));
  smartFactor3->add(measurements_cam3, views, cameraIds);

  const SharedDiagonal noisePrior = noiseModel::Isotropic::Sigma(6, 0.10);

  NonlinearFactorGraph graph;
  graph.push_back(smartFactor1);
  graph.push_back(smartFactor2);
  graph.push_back(smartFactor3);
  graph.addPrior(x1, cam1.pose(), noisePrior);
  graph.addPrior(x2, cam2.pose(), noisePrior);

  Values groundTruth;
  groundTruth.insert(x1, cam1.pose());
  groundTruth.insert(x2, cam2.pose());
  groundTruth.insert(x3, cam3.pose());
  DOUBLES_EQUAL(0, graph.error(groundTruth), 1e-9);

  //  Pose3 noise_pose = Pose3(Rot3::Ypr(-M_PI/10, 0., -M_PI/10),
  //  Point3(0.5,0.1,0.3)); // noise from regular projection factor test below
  Pose3 noise_pose = Pose3(Rot3::Ypr(-M_PI / 100, 0., -M_PI / 100),
                           Point3(0.1, 0.1, 0.1));  // smaller noise
  Values values;
  values.insert(x1, cam1.pose());
  values.insert(x2, cam2.pose());
  // initialize third pose with some noise, we expect it to move back to
  // original pose_above
  values.insert(x3, pose_above * noise_pose);
  EXPECT(assert_equal(
      Pose3(Rot3(0, -0.0314107591, 0.99950656, -0.99950656, -0.0313952598,
                 -0.000986635786, 0.0314107591, -0.999013364, -0.0313952598),
            Point3(0.1, -0.1, 1.9)),
      values.at<Pose3>(x3)));

  Values result;
  LevenbergMarquardtOptimizer optimizer(graph, values, lmParams);
  result = optimizer.optimize();
  EXPECT(assert_equal(pose_above, result.at<Pose3>(x3), 1e-6));
}

/* *************************************************************************/
TEST(SmartProjectionRigFactor, Factors) {
  using namespace vanillaRig;

  // Default cameras for simple derivatives
  Rot3 R;
  static Cal3_S2::shared_ptr sharedK(new Cal3_S2(100, 100, 0, 0, 0));
  Camera cam1(Pose3(R, Point3(0, 0, 0)), sharedK),
      cam2(Pose3(R, Point3(1, 0, 0)), sharedK);

  // one landmarks 1m in front of camera
  Point3 landmark1(0, 0, 10);

  Point2Vector measurements_cam1;

  // Project 2 landmarks into 2 cameras
  measurements_cam1.push_back(cam1.project(landmark1));
  measurements_cam1.push_back(cam2.project(landmark1));

  // Create smart factors
  KeyVector views{x1, x2};
  FastVector<size_t> cameraIds{0, 0};

  boost::shared_ptr<Cameras> cameraRig(new Cameras());  // single camera in the rig
  cameraRig->push_back(Camera(Pose3::identity(), sharedK));

  SmartRigFactor::shared_ptr smartFactor1 = boost::make_shared<SmartRigFactor>(
      model, cameraRig, params);
  smartFactor1->add(measurements_cam1,
                    views);  // we have a single camera so use default cameraIds

  SmartRigFactor::Cameras cameras;
  cameras.push_back(cam1);
  cameras.push_back(cam2);

  // Make sure triangulation works
  CHECK(smartFactor1->triangulateSafe(cameras));
  CHECK(!smartFactor1->isDegenerate());
  CHECK(!smartFactor1->isPointBehindCamera());
  boost::optional<Point3> p = smartFactor1->point();
  CHECK(p);
  EXPECT(assert_equal(landmark1, *p));

  VectorValues zeroDelta;
  Vector6 delta;
  delta.setZero();
  zeroDelta.insert(x1, delta);
  zeroDelta.insert(x2, delta);

  VectorValues perturbedDelta;
  delta.setOnes();
  perturbedDelta.insert(x1, delta);
  perturbedDelta.insert(x2, delta);
  double expectedError = 2500;

  // After eliminating the point, A1 and A2 contain 2-rank information on
  // cameras:
  Matrix16 A1, A2;
  A1 << -10, 0, 0, 0, 1, 0;
  A2 << 10, 0, 1, 0, -1, 0;
  A1 *= 10. / sigma;
  A2 *= 10. / sigma;
  Matrix expectedInformation;  // filled below
  {
    // createHessianFactor
    Matrix66 G11 = 0.5 * A1.transpose() * A1;
    Matrix66 G12 = 0.5 * A1.transpose() * A2;
    Matrix66 G22 = 0.5 * A2.transpose() * A2;

    Vector6 g1;
    g1.setZero();
    Vector6 g2;
    g2.setZero();

    double f = 0;

    RegularHessianFactor<6> expected(x1, x2, G11, G12, g1, G22, g2, f);
    expectedInformation = expected.information();

    Values values;
    values.insert(x1, cam1.pose());
    values.insert(x2, cam2.pose());

    boost::shared_ptr<RegularHessianFactor<6>> actual =
        smartFactor1->createHessianFactor(values, 0.0);
    EXPECT(assert_equal(expectedInformation, actual->information(), 1e-6));
    EXPECT(assert_equal(expected, *actual, 1e-6));
    EXPECT_DOUBLES_EQUAL(0, actual->error(zeroDelta), 1e-6);
    EXPECT_DOUBLES_EQUAL(expectedError, actual->error(perturbedDelta), 1e-6);
  }
}

/* *************************************************************************/
TEST(SmartProjectionRigFactor, 3poses_iterative_smart_projection_factor) {
  using namespace vanillaRig;

  KeyVector views{x1, x2, x3};

  Point2Vector measurements_cam1, measurements_cam2, measurements_cam3;

  // Project three landmarks into three cameras
  projectToMultipleCameras(cam1, cam2, cam3, landmark1, measurements_cam1);
  projectToMultipleCameras(cam1, cam2, cam3, landmark2, measurements_cam2);
  projectToMultipleCameras(cam1, cam2, cam3, landmark3, measurements_cam3);

  // create smart factor
  boost::shared_ptr<Cameras> cameraRig(new Cameras());  // single camera in the rig
  cameraRig->push_back(Camera(Pose3::identity(), sharedK));
  FastVector<size_t> cameraIds{0, 0, 0};
  SmartRigFactor::shared_ptr smartFactor1(
      new SmartRigFactor(model, cameraRig, params));
  smartFactor1->add(measurements_cam1, views, cameraIds);

  SmartRigFactor::shared_ptr smartFactor2(
      new SmartRigFactor(model, cameraRig, params));
  smartFactor2->add(measurements_cam2, views, cameraIds);

  SmartRigFactor::shared_ptr smartFactor3(
      new SmartRigFactor(model, cameraRig, params));
  smartFactor3->add(measurements_cam3, views, cameraIds);

  const SharedDiagonal noisePrior = noiseModel::Isotropic::Sigma(6, 0.10);

  NonlinearFactorGraph graph;
  graph.push_back(smartFactor1);
  graph.push_back(smartFactor2);
  graph.push_back(smartFactor3);
  graph.addPrior(x1, cam1.pose(), noisePrior);
  graph.addPrior(x2, cam2.pose(), noisePrior);

  //  Pose3 noise_pose = Pose3(Rot3::Ypr(-M_PI/10, 0., -M_PI/10),
  //  Point3(0.5,0.1,0.3)); // noise from regular projection factor test below
  Pose3 noise_pose = Pose3(Rot3::Ypr(-M_PI / 100, 0., -M_PI / 100),
                           Point3(0.1, 0.1, 0.1));  // smaller noise
  Values values;
  values.insert(x1, cam1.pose());
  values.insert(x2, cam2.pose());
  // initialize third pose with some noise, we expect it to move back to
  // original pose_above
  values.insert(x3, pose_above * noise_pose);
  EXPECT(assert_equal(Pose3(Rot3(1.11022302e-16, -0.0314107591, 0.99950656,
                                 -0.99950656, -0.0313952598, -0.000986635786,
                                 0.0314107591, -0.999013364, -0.0313952598),
                            Point3(0.1, -0.1, 1.9)),
                      values.at<Pose3>(x3)));

  Values result;
  LevenbergMarquardtOptimizer optimizer(graph, values, lmParams);
  result = optimizer.optimize();
  EXPECT(assert_equal(pose_above, result.at<Pose3>(x3), 1e-7));
}

/* *************************************************************************/
TEST(SmartProjectionRigFactor, landmarkDistance) {
  using namespace vanillaRig;

  double excludeLandmarksFutherThanDist = 2;

  KeyVector views{x1, x2, x3};

  Point2Vector measurements_cam1, measurements_cam2, measurements_cam3;

  // Project three landmarks into three cameras
  projectToMultipleCameras(cam1, cam2, cam3, landmark1, measurements_cam1);
  projectToMultipleCameras(cam1, cam2, cam3, landmark2, measurements_cam2);
  projectToMultipleCameras(cam1, cam2, cam3, landmark3, measurements_cam3);

  SmartProjectionParams params;
  params.setRankTolerance(1.0);
  params.setLinearizationMode(gtsam::HESSIAN);
  params.setDegeneracyMode(gtsam::ZERO_ON_DEGENERACY);
  params.setLandmarkDistanceThreshold(excludeLandmarksFutherThanDist);
  params.setEnableEPI(false);

  boost::shared_ptr<Cameras> cameraRig(new Cameras());  // single camera in the rig
  cameraRig->push_back(Camera(Pose3::identity(), sharedK));
  FastVector<size_t> cameraIds{0, 0, 0};

  SmartRigFactor::shared_ptr smartFactor1(
      new SmartRigFactor(model, cameraRig, params));
  smartFactor1->add(measurements_cam1, views, cameraIds);

  SmartRigFactor::shared_ptr smartFactor2(
      new SmartRigFactor(model, cameraRig, params));
  smartFactor2->add(measurements_cam2, views, cameraIds);

  SmartRigFactor::shared_ptr smartFactor3(
      new SmartRigFactor(model, cameraRig, params));
  smartFactor3->add(measurements_cam3, views, cameraIds);

  const SharedDiagonal noisePrior = noiseModel::Isotropic::Sigma(6, 0.10);

  NonlinearFactorGraph graph;
  graph.push_back(smartFactor1);
  graph.push_back(smartFactor2);
  graph.push_back(smartFactor3);
  graph.addPrior(x1, cam1.pose(), noisePrior);
  graph.addPrior(x2, cam2.pose(), noisePrior);

  //  Pose3 noise_pose = Pose3(Rot3::Ypr(-M_PI/10, 0., -M_PI/10),
  //  Point3(0.5,0.1,0.3)); // noise from regular projection factor test below
  Pose3 noise_pose = Pose3(Rot3::Ypr(-M_PI / 100, 0., -M_PI / 100),
                           Point3(0.1, 0.1, 0.1));  // smaller noise
  Values values;
  values.insert(x1, cam1.pose());
  values.insert(x2, cam2.pose());
  values.insert(x3, pose_above * noise_pose);

  // All factors are disabled and pose should remain where it is
  Values result;
  LevenbergMarquardtOptimizer optimizer(graph, values, lmParams);
  result = optimizer.optimize();
  EXPECT(assert_equal(values.at<Pose3>(x3), result.at<Pose3>(x3)));
}

/* *************************************************************************/
TEST(SmartProjectionRigFactor, dynamicOutlierRejection) {
  using namespace vanillaRig;

  double excludeLandmarksFutherThanDist = 1e10;
  double dynamicOutlierRejectionThreshold =
      1;  // max 1 pixel of average reprojection error

  KeyVector views{x1, x2, x3};

  // add fourth landmark
  Point3 landmark4(5, -0.5, 1);

  Point2Vector measurements_cam1, measurements_cam2, measurements_cam3,
      measurements_cam4;

  // Project 4 landmarks into three cameras
  projectToMultipleCameras(cam1, cam2, cam3, landmark1, measurements_cam1);
  projectToMultipleCameras(cam1, cam2, cam3, landmark2, measurements_cam2);
  projectToMultipleCameras(cam1, cam2, cam3, landmark3, measurements_cam3);
  projectToMultipleCameras(cam1, cam2, cam3, landmark4, measurements_cam4);
  measurements_cam4.at(0) =
      measurements_cam4.at(0) + Point2(10, 10);  // add outlier

  SmartProjectionParams params;
  params.setLinearizationMode(gtsam::HESSIAN);
  params.setDegeneracyMode(gtsam::ZERO_ON_DEGENERACY);
  params.setLandmarkDistanceThreshold(excludeLandmarksFutherThanDist);
  params.setDynamicOutlierRejectionThreshold(dynamicOutlierRejectionThreshold);

  boost::shared_ptr<Cameras> cameraRig(new Cameras());  // single camera in the rig
  cameraRig->push_back(Camera(Pose3::identity(), sharedK));
  FastVector<size_t> cameraIds{0, 0, 0};

  SmartRigFactor::shared_ptr smartFactor1(
      new SmartRigFactor(model, cameraRig, params));
  smartFactor1->add(measurements_cam1, views, cameraIds);

  SmartRigFactor::shared_ptr smartFactor2(
      new SmartRigFactor(model, cameraRig, params));
  smartFactor2->add(measurements_cam2, views, cameraIds);

  SmartRigFactor::shared_ptr smartFactor3(
      new SmartRigFactor(model, cameraRig, params));
  smartFactor3->add(measurements_cam3, views, cameraIds);

  SmartRigFactor::shared_ptr smartFactor4(
      new SmartRigFactor(model, cameraRig, params));
  smartFactor4->add(measurements_cam4, views, cameraIds);

  const SharedDiagonal noisePrior = noiseModel::Isotropic::Sigma(6, 0.10);

  NonlinearFactorGraph graph;
  graph.push_back(smartFactor1);
  graph.push_back(smartFactor2);
  graph.push_back(smartFactor3);
  graph.push_back(smartFactor4);
  graph.addPrior(x1, cam1.pose(), noisePrior);
  graph.addPrior(x2, cam2.pose(), noisePrior);

  Values values;
  values.insert(x1, cam1.pose());
  values.insert(x2, cam2.pose());
  values.insert(x3, cam3.pose());

  // All factors are disabled and pose should remain where it is
  Values result;
  LevenbergMarquardtOptimizer optimizer(graph, values, lmParams);
  result = optimizer.optimize();
  EXPECT(assert_equal(cam3.pose(), result.at<Pose3>(x3)));
}

/* *************************************************************************/
TEST(SmartProjectionRigFactor, CheckHessian) {
  KeyVector views{x1, x2, x3};

  using namespace vanillaRig;

  // Two slightly different cameras
  Pose3 pose2 =
      level_pose * Pose3(Rot3::RzRyRx(-0.05, 0.0, -0.05), Point3(0, 0, 0));
  Pose3 pose3 = pose2 * Pose3(Rot3::RzRyRx(-0.05, 0.0, -0.05), Point3(0, 0, 0));
  Camera cam2(pose2, sharedK);
  Camera cam3(pose3, sharedK);

  Point2Vector measurements_cam1, measurements_cam2, measurements_cam3;

  // Project three landmarks into three cameras
  projectToMultipleCameras(cam1, cam2, cam3, landmark1, measurements_cam1);
  projectToMultipleCameras(cam1, cam2, cam3, landmark2, measurements_cam2);
  projectToMultipleCameras(cam1, cam2, cam3, landmark3, measurements_cam3);

  SmartProjectionParams params;
  params.setRankTolerance(10);
  params.setDegeneracyMode(gtsam::ZERO_ON_DEGENERACY);

  boost::shared_ptr<Cameras> cameraRig(new Cameras());  // single camera in the rig
  cameraRig->push_back(Camera(Pose3::identity(), sharedK));
  FastVector<size_t> cameraIds{0, 0, 0};

  SmartRigFactor::shared_ptr smartFactor1(
      new SmartRigFactor(model, cameraRig, params));  // HESSIAN, by default
  smartFactor1->add(measurements_cam1, views, cameraIds);

  SmartRigFactor::shared_ptr smartFactor2(
      new SmartRigFactor(model, cameraRig, params));  // HESSIAN, by default
  smartFactor2->add(measurements_cam2, views, cameraIds);

  SmartRigFactor::shared_ptr smartFactor3(
      new SmartRigFactor(model, cameraRig, params));  // HESSIAN, by default
  smartFactor3->add(measurements_cam3, views, cameraIds);

  NonlinearFactorGraph graph;
  graph.push_back(smartFactor1);
  graph.push_back(smartFactor2);
  graph.push_back(smartFactor3);

  //  Pose3 noise_pose = Pose3(Rot3::Ypr(-M_PI/10, 0., -M_PI/10),
  //  Point3(0.5,0.1,0.3)); // noise from regular projection factor test below
  Pose3 noise_pose = Pose3(Rot3::Ypr(-M_PI / 100, 0., -M_PI / 100),
                           Point3(0.1, 0.1, 0.1));  // smaller noise
  Values values;
  values.insert(x1, cam1.pose());
  values.insert(x2, cam2.pose());
  // initialize third pose with some noise, we expect it to move back to
  // original pose_above
  values.insert(x3, pose3 * noise_pose);
  EXPECT(assert_equal(Pose3(Rot3(0.00563056869, -0.130848107, 0.991386438,
                                 -0.991390265, -0.130426831, -0.0115837907,
                                 0.130819108, -0.98278564, -0.130455917),
                            Point3(0.0897734171, -0.110201006, 0.901022872)),
                      values.at<Pose3>(x3)));

  boost::shared_ptr<GaussianFactor> factor1 = smartFactor1->linearize(values);
  boost::shared_ptr<GaussianFactor> factor2 = smartFactor2->linearize(values);
  boost::shared_ptr<GaussianFactor> factor3 = smartFactor3->linearize(values);

  Matrix CumulativeInformation =
      factor1->information() + factor2->information() + factor3->information();

  boost::shared_ptr<GaussianFactorGraph> GaussianGraph =
      graph.linearize(values);
  Matrix GraphInformation = GaussianGraph->hessian().first;

  // Check Hessian
  EXPECT(assert_equal(GraphInformation, CumulativeInformation, 1e-6));

  Matrix AugInformationMatrix = factor1->augmentedInformation() +
                                factor2->augmentedInformation() +
                                factor3->augmentedInformation();

  // Check Information vector
  Vector InfoVector = AugInformationMatrix.block(
      0, 18, 18, 1);  // 18x18 Hessian + information vector

  // Check Hessian
  EXPECT(assert_equal(InfoVector, GaussianGraph->hessian().second, 1e-6));
}

/* *************************************************************************/
TEST(SmartProjectionRigFactor, Hessian) {
  using namespace vanillaPose2;

  KeyVector views{x1, x2};

  // Project three landmarks into 2 cameras
  Point2 cam1_uv1 = cam1.project(landmark1);
  Point2 cam2_uv1 = cam2.project(landmark1);
  Point2Vector measurements_cam1;
  measurements_cam1.push_back(cam1_uv1);
  measurements_cam1.push_back(cam2_uv1);

  boost::shared_ptr<Cameras> cameraRig(new Cameras());  // single camera in the rig
  cameraRig->push_back(Camera(Pose3::identity(), sharedK2));
  FastVector<size_t> cameraIds{0, 0};

  SmartProjectionParams params(
      gtsam::HESSIAN,
      gtsam::ZERO_ON_DEGENERACY);  // only config that works with rig factors

  SmartRigFactor::shared_ptr smartFactor1(
      new SmartRigFactor(model, cameraRig, params));
  smartFactor1->add(measurements_cam1, views, cameraIds);

  Pose3 noise_pose =
      Pose3(Rot3::Ypr(-M_PI / 10, 0., -M_PI / 10), Point3(0.5, 0.1, 0.3));
  Values values;
  values.insert(x1, cam1.pose());
  values.insert(x2, cam2.pose());

  boost::shared_ptr<GaussianFactor> factor = smartFactor1->linearize(values);

  // compute triangulation from linearization point
  // compute reprojection errors (sum squared)
  // compare with factor.info(): the bottom right element is the squared sum of
  // the reprojection errors (normalized by the covariance) check that it is
  // correctly scaled when using noiseProjection = [1/4  0; 0 1/4]
}

/* ************************************************************************* */
TEST(SmartProjectionRigFactor, ConstructorWithCal3Bundler) {
  using namespace bundlerPose;
  boost::shared_ptr<Cameras> cameraRig(new Cameras());  // single camera in the rig
  cameraRig->push_back(Camera(Pose3::identity(), sharedBundlerK));

  SmartProjectionParams params;
  params.setDegeneracyMode(gtsam::ZERO_ON_DEGENERACY);
  SmartRigFactor factor(model, cameraRig, params);
  factor.add(measurement1, x1, cameraId1);
}

/* *************************************************************************/
TEST(SmartProjectionRigFactor, Cal3Bundler) {
  using namespace bundlerPose;
  SmartProjectionParams params(
      gtsam::HESSIAN,
      gtsam::ZERO_ON_DEGENERACY);  // only config that works with rig factors

  // three landmarks ~5 meters in front of camera
  Point3 landmark3(3, 0, 3.0);

  Point2Vector measurements_cam1, measurements_cam2, measurements_cam3;

  // Project three landmarks into three cameras
  projectToMultipleCameras(cam1, cam2, cam3, landmark1, measurements_cam1);
  projectToMultipleCameras(cam1, cam2, cam3, landmark2, measurements_cam2);
  projectToMultipleCameras(cam1, cam2, cam3, landmark3, measurements_cam3);

  KeyVector views{x1, x2, x3};

  boost::shared_ptr<Cameras> cameraRig(new Cameras());  // single camera in the rig
  cameraRig->push_back(Camera(Pose3::identity(), sharedBundlerK));
  FastVector<size_t> cameraIds{0, 0, 0};

  SmartRigFactor::shared_ptr smartFactor1(
      new SmartRigFactor(model, cameraRig, params));
  smartFactor1->add(measurements_cam1, views, cameraIds);

  SmartRigFactor::shared_ptr smartFactor2(
      new SmartRigFactor(model, cameraRig, params));
  smartFactor2->add(measurements_cam2, views, cameraIds);

  SmartRigFactor::shared_ptr smartFactor3(
      new SmartRigFactor(model, cameraRig, params));
  smartFactor3->add(measurements_cam3, views, cameraIds);

  const SharedDiagonal noisePrior = noiseModel::Isotropic::Sigma(6, 0.10);

  NonlinearFactorGraph graph;
  graph.push_back(smartFactor1);
  graph.push_back(smartFactor2);
  graph.push_back(smartFactor3);
  graph.addPrior(x1, cam1.pose(), noisePrior);
  graph.addPrior(x2, cam2.pose(), noisePrior);

  //  Pose3 noise_pose = Pose3(Rot3::Ypr(-M_PI/10, 0., -M_PI/10),
  //  Point3(0.5,0.1,0.3)); // noise from regular projection factor test below
  Pose3 noise_pose = Pose3(Rot3::Ypr(-M_PI / 100, 0., -M_PI / 100),
                           Point3(0.1, 0.1, 0.1));  // smaller noise
  Values values;
  values.insert(x1, cam1.pose());
  values.insert(x2, cam2.pose());
  // initialize third pose with some noise, we expect it to move back to
  // original pose_above
  values.insert(x3, pose_above * noise_pose);
  EXPECT(assert_equal(
      Pose3(Rot3(0, -0.0314107591, 0.99950656, -0.99950656, -0.0313952598,
                 -0.000986635786, 0.0314107591, -0.999013364, -0.0313952598),
            Point3(0.1, -0.1, 1.9)),
      values.at<Pose3>(x3)));

  Values result;
  LevenbergMarquardtOptimizer optimizer(graph, values, lmParams);
  result = optimizer.optimize();
  EXPECT(assert_equal(cam3.pose(), result.at<Pose3>(x3), 1e-6));
}

#include <gtsam/slam/ProjectionFactor.h>
typedef GenericProjectionFactor<Pose3, Point3> TestProjectionFactor;
static Symbol l0('L', 0);
/* *************************************************************************/
TEST(SmartProjectionRigFactor,
     hessianComparedToProjFactors_measurementsFromSamePose) {
  // in this test we make sure the fact works even if we have multiple pixel
  // measurements of the same landmark at a single pose, a setup that occurs in
  // multi-camera systems

  using namespace vanillaRig;
  Point2Vector measurements_lmk1;

  // Project three landmarks into three cameras
  projectToMultipleCameras(cam1, cam2, cam3, landmark1, measurements_lmk1);

  // create redundant measurements:
  Camera::MeasurementVector measurements_lmk1_redundant = measurements_lmk1;
  measurements_lmk1_redundant.push_back(
      measurements_lmk1.at(0));  // we readd the first measurement

  // create inputs
  KeyVector keys{x1, x2, x3, x1};

  boost::shared_ptr<Cameras> cameraRig(new Cameras());  // single camera in the rig
  cameraRig->push_back(Camera(Pose3::identity(), sharedK));
  FastVector<size_t> cameraIds{0, 0, 0, 0};

  SmartRigFactor::shared_ptr smartFactor1(
      new SmartRigFactor(model, cameraRig, params));
  smartFactor1->add(measurements_lmk1_redundant, keys, cameraIds);

  Pose3 noise_pose = Pose3(Rot3::Ypr(-M_PI / 100, 0., -M_PI / 100),
                           Point3(0.1, 0.1, 0.1));  // smaller noise
  Values values;
  values.insert(x1, level_pose);
  values.insert(x2, pose_right);
  // initialize third pose with some noise to get a nontrivial linearization
  // point
  values.insert(x3, pose_above * noise_pose);
  EXPECT(  // check that the pose is actually noisy
      assert_equal(Pose3(Rot3(0, -0.0314107591, 0.99950656, -0.99950656,
                              -0.0313952598, -0.000986635786, 0.0314107591,
                              -0.999013364, -0.0313952598),
                         Point3(0.1, -0.1, 1.9)),
                   values.at<Pose3>(x3)));

  // linearization point for the poses
  Pose3 pose1 = level_pose;
  Pose3 pose2 = pose_right;
  Pose3 pose3 = pose_above * noise_pose;

  // ==== check Hessian of smartFactor1 =====
  // -- compute actual Hessian
  boost::shared_ptr<GaussianFactor> linearfactor1 =
      smartFactor1->linearize(values);
  Matrix actualHessian = linearfactor1->information();

  // -- compute expected Hessian from manual Schur complement from Jacobians
  // linearization point for the 3D point
  smartFactor1->triangulateSafe(smartFactor1->cameras(values));
  TriangulationResult point = smartFactor1->point();
  EXPECT(point.valid());  // check triangulated point is valid

  // Use standard ProjectionFactor factor to calculate the Jacobians
  Matrix F = Matrix::Zero(2 * 4, 6 * 3);
  Matrix E = Matrix::Zero(2 * 4, 3);
  Vector b = Vector::Zero(2 * 4);

  // create projection factors rolling shutter
  TestProjectionFactor factor11(measurements_lmk1_redundant[0], model, x1, l0,
                                sharedK);
  Matrix HPoseActual, HEActual;
  // note: b is minus the reprojection error, cf the smart factor jacobian
  // computation
  b.segment<2>(0) =
      -factor11.evaluateError(pose1, *point, HPoseActual, HEActual);
  F.block<2, 6>(0, 0) = HPoseActual;
  E.block<2, 3>(0, 0) = HEActual;

  TestProjectionFactor factor12(measurements_lmk1_redundant[1], model, x2, l0,
                                sharedK);
  b.segment<2>(2) =
      -factor12.evaluateError(pose2, *point, HPoseActual, HEActual);
  F.block<2, 6>(2, 6) = HPoseActual;
  E.block<2, 3>(2, 0) = HEActual;

  TestProjectionFactor factor13(measurements_lmk1_redundant[2], model, x3, l0,
                                sharedK);
  b.segment<2>(4) =
      -factor13.evaluateError(pose3, *point, HPoseActual, HEActual);
  F.block<2, 6>(4, 12) = HPoseActual;
  E.block<2, 3>(4, 0) = HEActual;

  TestProjectionFactor factor14(measurements_lmk1_redundant[3], model, x1, l0,
                                sharedK);
  b.segment<2>(6) =
      -factor11.evaluateError(pose1, *point, HPoseActual, HEActual);
  F.block<2, 6>(6, 0) = HPoseActual;
  E.block<2, 3>(6, 0) = HEActual;

  // whiten
  F = (1 / sigma) * F;
  E = (1 / sigma) * E;
  b = (1 / sigma) * b;
  //* G = F' * F - F' * E * P * E' * F
  Matrix P = (E.transpose() * E).inverse();
  Matrix expectedHessian =
      F.transpose() * F - (F.transpose() * E * P * E.transpose() * F);
  EXPECT(assert_equal(expectedHessian, actualHessian, 1e-6));

  // ==== check Information vector of smartFactor1 =====
  GaussianFactorGraph gfg;
  gfg.add(linearfactor1);
  Matrix actualHessian_v2 = gfg.hessian().first;
  EXPECT(assert_equal(actualHessian_v2, actualHessian,
                      1e-6));  // sanity check on hessian

  // -- compute actual information vector
  Vector actualInfoVector = gfg.hessian().second;

  // -- compute expected information vector from manual Schur complement from
  // Jacobians
  //* g = F' * (b - E * P * E' * b)
  Vector expectedInfoVector = F.transpose() * (b - E * P * E.transpose() * b);
  EXPECT(assert_equal(expectedInfoVector, actualInfoVector, 1e-6));

  // ==== check error of smartFactor1 (again) =====
  NonlinearFactorGraph nfg_projFactors;
  nfg_projFactors.add(factor11);
  nfg_projFactors.add(factor12);
  nfg_projFactors.add(factor13);
  nfg_projFactors.add(factor14);
  values.insert(l0, *point);

  double actualError = smartFactor1->error(values);
  double expectedError = nfg_projFactors.error(values);
  EXPECT_DOUBLES_EQUAL(expectedError, actualError, 1e-7);
}

/* *************************************************************************/
TEST(SmartProjectionRigFactor, optimization_3poses_measurementsFromSamePose) {
  using namespace vanillaRig;
  Point2Vector measurements_lmk1, measurements_lmk2, measurements_lmk3;

  // Project three landmarks into three cameras
  projectToMultipleCameras(cam1, cam2, cam3, landmark1, measurements_lmk1);
  projectToMultipleCameras(cam1, cam2, cam3, landmark2, measurements_lmk2);
  projectToMultipleCameras(cam1, cam2, cam3, landmark3, measurements_lmk3);

  // create inputs
  KeyVector keys{x1, x2, x3};
  boost::shared_ptr<Cameras> cameraRig(new Cameras());  // single camera in the rig
  cameraRig->push_back(Camera(Pose3::identity(), sharedK));
  FastVector<size_t> cameraIds{0, 0, 0};
  FastVector<size_t> cameraIdsRedundant{0, 0, 0, 0};

  // For first factor, we create redundant measurement (taken by the same keys
  // as factor 1, to make sure the redundancy in the keys does not create
  // problems)
  Camera::MeasurementVector& measurements_lmk1_redundant = measurements_lmk1;
  measurements_lmk1_redundant.push_back(
      measurements_lmk1.at(0));  // we readd the first measurement
  KeyVector keys_redundant = keys;
  keys_redundant.push_back(keys.at(0));  // we readd the first key

  SmartRigFactor::shared_ptr smartFactor1(
      new SmartRigFactor(model, cameraRig, params));
  smartFactor1->add(measurements_lmk1_redundant, keys_redundant,
                    cameraIdsRedundant);

  SmartRigFactor::shared_ptr smartFactor2(
      new SmartRigFactor(model, cameraRig, params));
  smartFactor2->add(measurements_lmk2, keys, cameraIds);

  SmartRigFactor::shared_ptr smartFactor3(
      new SmartRigFactor(model, cameraRig, params));
  smartFactor3->add(measurements_lmk3, keys, cameraIds);

  const SharedDiagonal noisePrior = noiseModel::Isotropic::Sigma(6, 0.10);

  NonlinearFactorGraph graph;
  graph.push_back(smartFactor1);
  graph.push_back(smartFactor2);
  graph.push_back(smartFactor3);
  graph.addPrior(x1, level_pose, noisePrior);
  graph.addPrior(x2, pose_right, noisePrior);

  Values groundTruth;
  groundTruth.insert(x1, level_pose);
  groundTruth.insert(x2, pose_right);
  groundTruth.insert(x3, pose_above);
  DOUBLES_EQUAL(0, graph.error(groundTruth), 1e-9);

  //  Pose3 noise_pose = Pose3(Rot3::Ypr(-M_PI/10, 0., -M_PI/10),
  //  Point3(0.5,0.1,0.3)); // noise from regular projection factor test below
  Pose3 noise_pose = Pose3(Rot3::Ypr(-M_PI / 100, 0., -M_PI / 100),
                           Point3(0.1, 0.1, 0.1));  // smaller noise
  Values values;
  values.insert(x1, level_pose);
  values.insert(x2, pose_right);
  // initialize third pose with some noise, we expect it to move back to
  // original pose_above
  values.insert(x3, pose_above * noise_pose);
  EXPECT(  // check that the pose is actually noisy
      assert_equal(Pose3(Rot3(0, -0.0314107591, 0.99950656, -0.99950656,
                              -0.0313952598, -0.000986635786, 0.0314107591,
                              -0.999013364, -0.0313952598),
                         Point3(0.1, -0.1, 1.9)),
                   values.at<Pose3>(x3)));

  Values result;
  LevenbergMarquardtOptimizer optimizer(graph, values, lmParams);
  result = optimizer.optimize();
  EXPECT(assert_equal(pose_above, result.at<Pose3>(x3), 1e-5));
}

#ifndef DISABLE_TIMING
#include <gtsam/base/timing.h>
// this factor is slightly slower (but comparable) to original
// SmartProjectionPoseFactor
//-Total: 0 CPU (0 times, 0 wall, 0.17 children, min: 0 max: 0)
//|   -SmartRigFactor LINEARIZE: 0.05 CPU (10000 times, 0.057952 wall, 0.05
// children, min: 0 max: 0) |   -SmartPoseFactor LINEARIZE: 0.05 CPU (10000
// times, 0.069647 wall, 0.05 children, min: 0 max: 0)
/* *************************************************************************/
TEST(SmartProjectionRigFactor, timing) {
  using namespace vanillaRig;

  // Default cameras for simple derivatives
  static Cal3_S2::shared_ptr sharedKSimple(new Cal3_S2(100, 100, 0, 0, 0));

  Rot3 R = Rot3::identity();
  Pose3 pose1 = Pose3(R, Point3(0, 0, 0));
  Pose3 pose2 = Pose3(R, Point3(1, 0, 0));
  Camera cam1(pose1, sharedKSimple), cam2(pose2, sharedKSimple);
  Pose3 body_P_sensorId = Pose3::identity();

  boost::shared_ptr<Cameras> cameraRig(new Cameras());  // single camera in the rig
  cameraRig->push_back(Camera(body_P_sensorId, sharedKSimple));

  // one landmarks 1m in front of camera
  Point3 landmark1(0, 0, 10);

  Point2Vector measurements_lmk1;

  // Project 2 landmarks into 2 cameras
  measurements_lmk1.push_back(cam1.project(landmark1));
  measurements_lmk1.push_back(cam2.project(landmark1));

  size_t nrTests = 10000;

  for (size_t i = 0; i < nrTests; i++) {
    SmartRigFactor::shared_ptr smartRigFactor(
        new SmartRigFactor(model, cameraRig, params));
    smartRigFactor->add(measurements_lmk1[0], x1, cameraId1);
    smartRigFactor->add(measurements_lmk1[1], x1, cameraId1);

    Values values;
    values.insert(x1, pose1);
    values.insert(x2, pose2);
    gttic_(SmartRigFactor_LINEARIZE);
    smartRigFactor->linearize(values);
    gttoc_(SmartRigFactor_LINEARIZE);
  }

  for (size_t i = 0; i < nrTests; i++) {
    SmartFactor::shared_ptr smartFactor(
        new SmartFactor(model, sharedKSimple, params));
    smartFactor->add(measurements_lmk1[0], x1);
    smartFactor->add(measurements_lmk1[1], x2);

    Values values;
    values.insert(x1, pose1);
    values.insert(x2, pose2);
    gttic_(SmartPoseFactor_LINEARIZE);
    smartFactor->linearize(values);
    gttoc_(SmartPoseFactor_LINEARIZE);
  }
  tictoc_print_();
}
#endif

<<<<<<< HEAD
/* *************************************************************************/
TEST(SmartProjectionFactorP, optimization_3poses_sphericalCamera) {
  using namespace sphericalCamera;
  Camera::MeasurementVector measurements_lmk1, measurements_lmk2,
      measurements_lmk3;

  // Project three landmarks into three cameras
  projectToMultipleCameras<Camera>(cam1, cam2, cam3, landmark1,
                                   measurements_lmk1);
  projectToMultipleCameras<Camera>(cam1, cam2, cam3, landmark2,
                                   measurements_lmk2);
  projectToMultipleCameras<Camera>(cam1, cam2, cam3, landmark3,
                                   measurements_lmk3);

  // create inputs
  KeyVector keys;
  keys.push_back(x1);
  keys.push_back(x2);
  keys.push_back(x3);

  Cameras cameraRig;  // single camera in the rig
  cameraRig.push_back(Camera(Pose3::identity(), emptyK));

  SmartProjectionParams params(
      gtsam::HESSIAN,
      gtsam::ZERO_ON_DEGENERACY);  // only config that works with rig factors
  params.setRankTolerance(0.1);

  SmartFactorP::shared_ptr smartFactor1(
      new SmartFactorP(model, cameraRig, params));
  smartFactor1->add(measurements_lmk1, keys);

  SmartFactorP::shared_ptr smartFactor2(
      new SmartFactorP(model, cameraRig, params));
  smartFactor2->add(measurements_lmk2, keys);

  SmartFactorP::shared_ptr smartFactor3(
      new SmartFactorP(model, cameraRig, params));
  smartFactor3->add(measurements_lmk3, keys);

  const SharedDiagonal noisePrior = noiseModel::Isotropic::Sigma(6, 0.10);

  NonlinearFactorGraph graph;
  graph.push_back(smartFactor1);
  graph.push_back(smartFactor2);
  graph.push_back(smartFactor3);
  graph.addPrior(x1, level_pose, noisePrior);
  graph.addPrior(x2, pose_right, noisePrior);

  Values groundTruth;
  groundTruth.insert(x1, level_pose);
  groundTruth.insert(x2, pose_right);
  groundTruth.insert(x3, pose_above);
  DOUBLES_EQUAL(0, graph.error(groundTruth), 1e-9);

  Pose3 noise_pose = Pose3(Rot3::Ypr(-M_PI / 10, 0., -M_PI / 100),
                           Point3(0.2, 0.2, 0.2));  // note: larger noise!

  Values values;
  values.insert(x1, level_pose);
  values.insert(x2, pose_right);
  // initialize third pose with some noise, we expect it to move back to
  // original pose_above
  values.insert(x3, pose_above * noise_pose);

  DOUBLES_EQUAL(0.94148963675515274, graph.error(values), 1e-9);

  Values result;
  LevenbergMarquardtOptimizer optimizer(graph, values, lmParams);
  result = optimizer.optimize();

  EXPECT(assert_equal(pose_above, result.at<Pose3>(x3), 1e-5));
}

#ifndef DISABLE_TIMING
#include <gtsam/base/timing.h>
// using spherical camera is slightly slower (but comparable) to
// PinholePose<Cal3_S2>
//|   -SmartFactorP spherical LINEARIZE: 0.01 CPU (1000 times, 0.008178 wall,
// 0.01 children, min: 0 max: 0) |   -SmartFactorP pinhole LINEARIZE: 0.01 CPU
//(1000 times, 0.005717 wall, 0.01 children, min: 0 max: 0)
/* *************************************************************************/
TEST(SmartProjectionFactorP, timing_sphericalCamera) {
  // create common data
  Rot3 R = Rot3::identity();
  Pose3 pose1 = Pose3(R, Point3(0, 0, 0));
  Pose3 pose2 = Pose3(R, Point3(1, 0, 0));
  Pose3 body_P_sensorId = Pose3::identity();
  Point3 landmark1(0, 0, 10);

  // create spherical data
  EmptyCal::shared_ptr emptyK;
  SphericalCamera cam1_sphere(pose1, emptyK), cam2_sphere(pose2, emptyK);
  // Project 2 landmarks into 2 cameras
  std::vector<Unit3> measurements_lmk1_sphere;
  measurements_lmk1_sphere.push_back(cam1_sphere.project(landmark1));
  measurements_lmk1_sphere.push_back(cam2_sphere.project(landmark1));

  // create Cal3_S2 data
  static Cal3_S2::shared_ptr sharedKSimple(new Cal3_S2(100, 100, 0, 0, 0));
  PinholePose<Cal3_S2> cam1(pose1, sharedKSimple), cam2(pose2, sharedKSimple);
  // Project 2 landmarks into 2 cameras
  std::vector<Point2> measurements_lmk1;
  measurements_lmk1.push_back(cam1.project(landmark1));
  measurements_lmk1.push_back(cam2.project(landmark1));

  SmartProjectionParams params(
      gtsam::HESSIAN,
      gtsam::ZERO_ON_DEGENERACY);  // only config that works with rig factors

  size_t nrTests = 1000;

  for (size_t i = 0; i < nrTests; i++) {
    CameraSet<SphericalCamera> cameraRig;  // single camera in the rig
    cameraRig.push_back(SphericalCamera(body_P_sensorId, emptyK));

    SmartProjectionRigFactor<SphericalCamera>::shared_ptr smartFactorP(
        new SmartProjectionRigFactor<SphericalCamera>(model, cameraRig,
                                                      params));
    smartFactorP->add(measurements_lmk1_sphere[0], x1);
    smartFactorP->add(measurements_lmk1_sphere[1], x1);

    Values values;
    values.insert(x1, pose1);
    values.insert(x2, pose2);
    gttic_(SmartFactorP_spherical_LINEARIZE);
    smartFactorP->linearize(values);
    gttoc_(SmartFactorP_spherical_LINEARIZE);
  }

  for (size_t i = 0; i < nrTests; i++) {
    CameraSet<PinholePose<Cal3_S2>> cameraRig;  // single camera in the rig
    cameraRig.push_back(PinholePose<Cal3_S2>(body_P_sensorId, sharedKSimple));

    SmartProjectionRigFactor<PinholePose<Cal3_S2>>::shared_ptr smartFactorP2(
        new SmartProjectionRigFactor<PinholePose<Cal3_S2>>(model, cameraRig,
                                                           params));
    smartFactorP2->add(measurements_lmk1[0], x1);
    smartFactorP2->add(measurements_lmk1[1], x1);

    Values values;
    values.insert(x1, pose1);
    values.insert(x2, pose2);
    gttic_(SmartFactorP_pinhole_LINEARIZE);
    smartFactorP2->linearize(values);
    gttoc_(SmartFactorP_pinhole_LINEARIZE);
  }
  tictoc_print_();
}
#endif

/* *************************************************************************/
TEST(SmartProjectionFactorP, 2poses_rankTol) {
  Pose3 poseA = Pose3(
      Rot3::Ypr(-M_PI / 2, 0., -M_PI / 2),
      Point3(0.0, 0.0, 0.0));  // with z pointing along x axis of global frame
  Pose3 poseB = Pose3(Rot3::Ypr(-M_PI / 2, 0., -M_PI / 2),
                      Point3(0.0, -0.1, 0.0));  // 10cm to the right of poseA
  Point3 landmarkL = Point3(5.0, 0.0, 0.0);     // 5m in front of poseA

  // triangulate from a stereo with 10cm baseline, assuming standard calibration
  {  // default rankTol = 1 gives a valid point (compare with calibrated and
     // spherical cameras below)
    using namespace vanillaPose;  // pinhole with Cal3_S2 calibration

    Camera cam1(poseA, sharedK);
    Camera cam2(poseB, sharedK);

    SmartProjectionParams params(
        gtsam::HESSIAN,
        gtsam::ZERO_ON_DEGENERACY);  // only config that works with rig factors
    params.setRankTolerance(1);

    CameraSet<PinholePose<Cal3_S2>> cameraRig;  // single camera in the rig
    cameraRig.push_back(PinholePose<Cal3_S2>(Pose3::identity(), sharedK));

    SmartRigFactor::shared_ptr smartFactor1(
        new SmartRigFactor(model, cameraRig, params));
    smartFactor1->add(cam1.project(landmarkL), x1);
    smartFactor1->add(cam2.project(landmarkL), x2);

    NonlinearFactorGraph graph;
    graph.push_back(smartFactor1);

    Values groundTruth;
    groundTruth.insert(x1, poseA);
    groundTruth.insert(x2, poseB);
    DOUBLES_EQUAL(0, graph.error(groundTruth), 1e-9);

    // get point
    TriangulationResult point = smartFactor1->point();
    EXPECT(point.valid());  // valid triangulation
    EXPECT(assert_equal(landmarkL, *point, 1e-7));
  }
  // triangulate from a stereo with 10cm baseline, assuming canonical
  // calibration
  {  // default rankTol = 1 or 0.1 gives a degenerate point, which is
     // undesirable for a point 5m away and 10cm baseline
    using namespace vanillaPose;  // pinhole with Cal3_S2 calibration
    static Cal3_S2::shared_ptr canonicalK(
        new Cal3_S2(1.0, 1.0, 0.0, 0.0, 0.0));  // canonical camera

    Camera cam1(poseA, canonicalK);
    Camera cam2(poseB, canonicalK);

    SmartProjectionParams params(
        gtsam::HESSIAN,
        gtsam::ZERO_ON_DEGENERACY);  // only config that works with rig factors
    params.setRankTolerance(0.1);

    CameraSet<PinholePose<Cal3_S2>> cameraRig;  // single camera in the rig
    cameraRig.push_back(PinholePose<Cal3_S2>(Pose3::identity(), canonicalK));

    SmartRigFactor::shared_ptr smartFactor1(
        new SmartRigFactor(model, cameraRig, params));
    smartFactor1->add(cam1.project(landmarkL), x1);
    smartFactor1->add(cam2.project(landmarkL), x2);

    NonlinearFactorGraph graph;
    graph.push_back(smartFactor1);

    Values groundTruth;
    groundTruth.insert(x1, poseA);
    groundTruth.insert(x2, poseB);
    DOUBLES_EQUAL(0, graph.error(groundTruth), 1e-9);

    // get point
    TriangulationResult point = smartFactor1->point();
    EXPECT(point.degenerate());  // valid triangulation
  }
  // triangulate from a stereo with 10cm baseline, assuming canonical
  // calibration
  {  // smaller rankTol = 0.01 gives a valid point (compare with calibrated and
     // spherical cameras below)
    using namespace vanillaPose;  // pinhole with Cal3_S2 calibration
    static Cal3_S2::shared_ptr canonicalK(
        new Cal3_S2(1.0, 1.0, 0.0, 0.0, 0.0));  // canonical camera

    Camera cam1(poseA, canonicalK);
    Camera cam2(poseB, canonicalK);

    SmartProjectionParams params(
        gtsam::HESSIAN,
        gtsam::ZERO_ON_DEGENERACY);  // only config that works with rig factors
    params.setRankTolerance(0.01);

    CameraSet<PinholePose<Cal3_S2>> cameraRig;  // single camera in the rig
    cameraRig.push_back(PinholePose<Cal3_S2>(Pose3::identity(), canonicalK));

    SmartRigFactor::shared_ptr smartFactor1(
        new SmartRigFactor(model, cameraRig, params));
    smartFactor1->add(cam1.project(landmarkL), x1);
    smartFactor1->add(cam2.project(landmarkL), x2);

    NonlinearFactorGraph graph;
    graph.push_back(smartFactor1);

    Values groundTruth;
    groundTruth.insert(x1, poseA);
    groundTruth.insert(x2, poseB);
    DOUBLES_EQUAL(0, graph.error(groundTruth), 1e-9);

    // get point
    TriangulationResult point = smartFactor1->point();
    EXPECT(point.valid());  // valid triangulation
    EXPECT(assert_equal(landmarkL, *point, 1e-7));
  }
}

/* *************************************************************************/
TEST(SmartProjectionFactorP, 2poses_sphericalCamera_rankTol) {
  typedef SphericalCamera Camera;
  typedef SmartProjectionRigFactor<Camera> SmartRigFactor;
  static EmptyCal::shared_ptr emptyK;
  Pose3 poseA = Pose3(
      Rot3::Ypr(-M_PI / 2, 0., -M_PI / 2),
      Point3(0.0, 0.0, 0.0));  // with z pointing along x axis of global frame
  Pose3 poseB = Pose3(Rot3::Ypr(-M_PI / 2, 0., -M_PI / 2),
                      Point3(0.0, -0.1, 0.0));  // 10cm to the right of poseA
  Point3 landmarkL = Point3(5.0, 0.0, 0.0);     // 5m in front of poseA

  Camera cam1(poseA);
  Camera cam2(poseB);

  CameraSet<SphericalCamera> cameraRig;  // single camera in the rig
  cameraRig.push_back(SphericalCamera(Pose3::identity(), emptyK));

  // TRIANGULATION TEST WITH DEFAULT RANK TOL
  {  // rankTol = 1 or 0.1 gives a degenerate point, which is undesirable for a
     // point 5m away and 10cm baseline
    SmartProjectionParams params(
        gtsam::HESSIAN,
        gtsam::ZERO_ON_DEGENERACY);  // only config that works with rig factors
    params.setRankTolerance(0.1);

    SmartRigFactor::shared_ptr smartFactor1(
        new SmartRigFactor(model, cameraRig, params));
    smartFactor1->add(cam1.project(landmarkL), x1);
    smartFactor1->add(cam2.project(landmarkL), x2);

    NonlinearFactorGraph graph;
    graph.push_back(smartFactor1);

    Values groundTruth;
    groundTruth.insert(x1, poseA);
    groundTruth.insert(x2, poseB);
    DOUBLES_EQUAL(0, graph.error(groundTruth), 1e-9);

    // get point
    TriangulationResult point = smartFactor1->point();
    EXPECT(point.degenerate());  // not enough parallax
  }
  // SAME TEST WITH SMALLER RANK TOL
  {  // rankTol = 0.01 gives a valid point
    // By playing with this test, we can show we can triangulate also with a
    // baseline of 5cm (even for points far away, >100m), but the test fails
    // when the baseline becomes 1cm. This suggests using rankTol = 0.01 and
    // setting a reasonable max landmark distance to obtain best results.
    SmartProjectionParams params(
        gtsam::HESSIAN,
        gtsam::ZERO_ON_DEGENERACY);  // only config that works with rig factors
    params.setRankTolerance(0.01);

    SmartRigFactor::shared_ptr smartFactor1(
        new SmartRigFactor(model, cameraRig, params));
    smartFactor1->add(cam1.project(landmarkL), x1);
    smartFactor1->add(cam2.project(landmarkL), x2);

    NonlinearFactorGraph graph;
    graph.push_back(smartFactor1);

    Values groundTruth;
    groundTruth.insert(x1, poseA);
    groundTruth.insert(x2, poseB);
    DOUBLES_EQUAL(0, graph.error(groundTruth), 1e-9);

    // get point
    TriangulationResult point = smartFactor1->point();
    EXPECT(point.valid());  // valid triangulation
    EXPECT(assert_equal(landmarkL, *point, 1e-7));
  }
}

/* ************************************************************************* */
// BOOST_CLASS_EXPORT_GUID(gtsam::noiseModel::Constrained,
// "gtsam_noiseModel_Constrained");
// BOOST_CLASS_EXPORT_GUID(gtsam::noiseModel::Diagonal,
// "gtsam_noiseModel_Diagonal");
// BOOST_CLASS_EXPORT_GUID(gtsam::noiseModel::Gaussian,
// "gtsam_noiseModel_Gaussian");
// BOOST_CLASS_EXPORT_GUID(gtsam::noiseModel::Unit, "gtsam_noiseModel_Unit");
// BOOST_CLASS_EXPORT_GUID(gtsam::noiseModel::Isotropic,
// "gtsam_noiseModel_Isotropic");
// BOOST_CLASS_EXPORT_GUID(gtsam::SharedNoiseModel, "gtsam_SharedNoiseModel");
// BOOST_CLASS_EXPORT_GUID(gtsam::SharedDiagonal, "gtsam_SharedDiagonal");
//
// SERIALIZATION TEST FAILS: to be fixed
// TEST(SmartProjectionFactorP, serialize) {
//  using namespace vanillaPose;
//  using namespace gtsam::serializationTestHelpers;
//  SmartProjectionParams params(
//        gtsam::HESSIAN,
//        gtsam::ZERO_ON_DEGENERACY);  // only config that works with rig
//        factors
//  params.setRankTolerance(rankTol);
//
//  CameraSet<PinholePose<Cal3_S2>> cameraRig;  // single camera in the rig
//  cameraRig.push_back(PinholePose<Cal3_S2>(Pose3::identity(), sharedK));
//
//  SmartRigFactor factor(model, cameraRig, params);
//
//  EXPECT(equalsObj(factor));
//  EXPECT(equalsXML(factor));
//  EXPECT(equalsBinary(factor));
//}
//
// TEST(SmartProjectionFactorP, serialize2) {
//  using namespace vanillaPose;
//  using namespace gtsam::serializationTestHelpers;
//  SmartProjectionParams params(
//      gtsam::HESSIAN,
//      gtsam::ZERO_ON_DEGENERACY);  // only config that works with rig factors
//  params.setRankTolerance(rankTol);
//
//  Cameras cameraRig; // single camera in the rig
//  cameraRig.push_back( Camera(Pose3::identity(), sharedK) );
//
//  SmartRigFactor factor(model, cameraRig, params);
//
//  EXPECT(equalsObj(factor));
//  EXPECT(equalsXML(factor));
//  EXPECT(equalsBinary(factor));
//}

=======
>>>>>>> 620f9cb9
/* ************************************************************************* */
int main() {
  TestResult tr;
  return TestRegistry::runAllTests(tr);
}
/* ************************************************************************* */<|MERGE_RESOLUTION|>--- conflicted
+++ resolved
@@ -1246,7 +1246,6 @@
 }
 #endif
 
-<<<<<<< HEAD
 /* *************************************************************************/
 TEST(SmartProjectionFactorP, optimization_3poses_sphericalCamera) {
   using namespace sphericalCamera;
@@ -1267,8 +1266,8 @@
   keys.push_back(x2);
   keys.push_back(x3);
 
-  Cameras cameraRig;  // single camera in the rig
-  cameraRig.push_back(Camera(Pose3::identity(), emptyK));
+  boost::shared_ptr<Cameras> cameraRig(new Cameras());
+  cameraRig->push_back(Camera(Pose3::identity(), emptyK));
 
   SmartProjectionParams params(
       gtsam::HESSIAN,
@@ -1360,8 +1359,9 @@
   size_t nrTests = 1000;
 
   for (size_t i = 0; i < nrTests; i++) {
-    CameraSet<SphericalCamera> cameraRig;  // single camera in the rig
-    cameraRig.push_back(SphericalCamera(body_P_sensorId, emptyK));
+    boost::shared_ptr<CameraSet<SphericalCamera>> cameraRig(
+        new CameraSet<SphericalCamera>());  // single camera in the rig
+    cameraRig->push_back(SphericalCamera(body_P_sensorId, emptyK));
 
     SmartProjectionRigFactor<SphericalCamera>::shared_ptr smartFactorP(
         new SmartProjectionRigFactor<SphericalCamera>(model, cameraRig,
@@ -1378,8 +1378,9 @@
   }
 
   for (size_t i = 0; i < nrTests; i++) {
-    CameraSet<PinholePose<Cal3_S2>> cameraRig;  // single camera in the rig
-    cameraRig.push_back(PinholePose<Cal3_S2>(body_P_sensorId, sharedKSimple));
+    boost::shared_ptr<CameraSet<PinholePose<Cal3_S2>>> cameraRig(
+        new CameraSet<PinholePose<Cal3_S2>>());  // single camera in the rig
+    cameraRig->push_back(PinholePose<Cal3_S2>(body_P_sensorId, sharedKSimple));
 
     SmartProjectionRigFactor<PinholePose<Cal3_S2>>::shared_ptr smartFactorP2(
         new SmartProjectionRigFactor<PinholePose<Cal3_S2>>(model, cameraRig,
@@ -1420,8 +1421,9 @@
         gtsam::ZERO_ON_DEGENERACY);  // only config that works with rig factors
     params.setRankTolerance(1);
 
-    CameraSet<PinholePose<Cal3_S2>> cameraRig;  // single camera in the rig
-    cameraRig.push_back(PinholePose<Cal3_S2>(Pose3::identity(), sharedK));
+    boost::shared_ptr<CameraSet<PinholePose<Cal3_S2>>> cameraRig(
+        new CameraSet<PinholePose<Cal3_S2>>());  // single camera in the rig
+    cameraRig->push_back(PinholePose<Cal3_S2>(Pose3::identity(), sharedK));
 
     SmartRigFactor::shared_ptr smartFactor1(
         new SmartRigFactor(model, cameraRig, params));
@@ -1457,8 +1459,9 @@
         gtsam::ZERO_ON_DEGENERACY);  // only config that works with rig factors
     params.setRankTolerance(0.1);
 
-    CameraSet<PinholePose<Cal3_S2>> cameraRig;  // single camera in the rig
-    cameraRig.push_back(PinholePose<Cal3_S2>(Pose3::identity(), canonicalK));
+    boost::shared_ptr<CameraSet<PinholePose<Cal3_S2>>> cameraRig(
+            new CameraSet<PinholePose<Cal3_S2>>());  // single camera in the rig
+    cameraRig->push_back(PinholePose<Cal3_S2>(Pose3::identity(), canonicalK));
 
     SmartRigFactor::shared_ptr smartFactor1(
         new SmartRigFactor(model, cameraRig, params));
@@ -1493,8 +1496,9 @@
         gtsam::ZERO_ON_DEGENERACY);  // only config that works with rig factors
     params.setRankTolerance(0.01);
 
-    CameraSet<PinholePose<Cal3_S2>> cameraRig;  // single camera in the rig
-    cameraRig.push_back(PinholePose<Cal3_S2>(Pose3::identity(), canonicalK));
+    boost::shared_ptr<CameraSet<PinholePose<Cal3_S2>>> cameraRig(
+        new CameraSet<PinholePose<Cal3_S2>>());  // single camera in the rig
+    cameraRig->push_back(PinholePose<Cal3_S2>(Pose3::identity(), canonicalK));
 
     SmartRigFactor::shared_ptr smartFactor1(
         new SmartRigFactor(model, cameraRig, params));
@@ -1531,8 +1535,9 @@
   Camera cam1(poseA);
   Camera cam2(poseB);
 
-  CameraSet<SphericalCamera> cameraRig;  // single camera in the rig
-  cameraRig.push_back(SphericalCamera(Pose3::identity(), emptyK));
+  boost::shared_ptr<CameraSet<SphericalCamera>> cameraRig(
+          new CameraSet<SphericalCamera>());  // single camera in the rig
+  cameraRig->push_back(SphericalCamera(Pose3::identity(), emptyK));
 
   // TRIANGULATION TEST WITH DEFAULT RANK TOL
   {  // rankTol = 1 or 0.1 gives a degenerate point, which is undesirable for a
@@ -1591,59 +1596,6 @@
 }
 
 /* ************************************************************************* */
-// BOOST_CLASS_EXPORT_GUID(gtsam::noiseModel::Constrained,
-// "gtsam_noiseModel_Constrained");
-// BOOST_CLASS_EXPORT_GUID(gtsam::noiseModel::Diagonal,
-// "gtsam_noiseModel_Diagonal");
-// BOOST_CLASS_EXPORT_GUID(gtsam::noiseModel::Gaussian,
-// "gtsam_noiseModel_Gaussian");
-// BOOST_CLASS_EXPORT_GUID(gtsam::noiseModel::Unit, "gtsam_noiseModel_Unit");
-// BOOST_CLASS_EXPORT_GUID(gtsam::noiseModel::Isotropic,
-// "gtsam_noiseModel_Isotropic");
-// BOOST_CLASS_EXPORT_GUID(gtsam::SharedNoiseModel, "gtsam_SharedNoiseModel");
-// BOOST_CLASS_EXPORT_GUID(gtsam::SharedDiagonal, "gtsam_SharedDiagonal");
-//
-// SERIALIZATION TEST FAILS: to be fixed
-// TEST(SmartProjectionFactorP, serialize) {
-//  using namespace vanillaPose;
-//  using namespace gtsam::serializationTestHelpers;
-//  SmartProjectionParams params(
-//        gtsam::HESSIAN,
-//        gtsam::ZERO_ON_DEGENERACY);  // only config that works with rig
-//        factors
-//  params.setRankTolerance(rankTol);
-//
-//  CameraSet<PinholePose<Cal3_S2>> cameraRig;  // single camera in the rig
-//  cameraRig.push_back(PinholePose<Cal3_S2>(Pose3::identity(), sharedK));
-//
-//  SmartRigFactor factor(model, cameraRig, params);
-//
-//  EXPECT(equalsObj(factor));
-//  EXPECT(equalsXML(factor));
-//  EXPECT(equalsBinary(factor));
-//}
-//
-// TEST(SmartProjectionFactorP, serialize2) {
-//  using namespace vanillaPose;
-//  using namespace gtsam::serializationTestHelpers;
-//  SmartProjectionParams params(
-//      gtsam::HESSIAN,
-//      gtsam::ZERO_ON_DEGENERACY);  // only config that works with rig factors
-//  params.setRankTolerance(rankTol);
-//
-//  Cameras cameraRig; // single camera in the rig
-//  cameraRig.push_back( Camera(Pose3::identity(), sharedK) );
-//
-//  SmartRigFactor factor(model, cameraRig, params);
-//
-//  EXPECT(equalsObj(factor));
-//  EXPECT(equalsXML(factor));
-//  EXPECT(equalsBinary(factor));
-//}
-
-=======
->>>>>>> 620f9cb9
-/* ************************************************************************* */
 int main() {
   TestResult tr;
   return TestRegistry::runAllTests(tr);
