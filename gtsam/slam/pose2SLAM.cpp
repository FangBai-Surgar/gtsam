/* ----------------------------------------------------------------------------

 * GTSAM Copyright 2010, Georgia Tech Research Corporation, 
 * Atlanta, Georgia 30332-0415
 * All Rights Reserved
 * Authors: Frank Dellaert, et al. (see THANKS for the full author list)

 * See LICENSE for the license information

 * -------------------------------------------------------------------------- */

/**
 *  @file  pose2SLAM.cpp
 *  @brief: Odometry measurements in 2D plane
 *  @author Frank Dellaert
 **/

#include <gtsam/slam/pose2SLAM.h>
#include <gtsam/nonlinear/LevenbergMarquardtOptimizer.h>

// Use pose2SLAM namespace for specific SLAM instance

namespace pose2SLAM {

  /* ************************************************************************* */
  Values Values::Circle(size_t n, double R) {
    Values x;
    double theta = 0, dtheta = 2 * M_PI / n;
    for (size_t i = 0; i < n; i++, theta += dtheta)
<<<<<<< HEAD
      x.insert(PoseKey(i), Pose2(cos(theta), sin(theta), (M_PI/2.0) + theta));
=======
      x.insert(i, Pose2(cos(theta), sin(theta), M_PI_2 + theta));
>>>>>>> 872c678f
    return x;
  }

  /* ************************************************************************* */
	Vector Values::xs() const {
		size_t j=0;
		Vector result(size());
		ConstFiltered<Pose2> poses = filter<Pose2>();
		BOOST_FOREACH(const ConstFiltered<Pose2>::KeyValuePair& keyValue, poses)
			result(j++) = keyValue.value.x();
		return result;
	}

  /* ************************************************************************* */
	Vector Values::ys() const {
		size_t j=0;
		Vector result(size());
		ConstFiltered<Pose2> poses = filter<Pose2>();
		BOOST_FOREACH(const ConstFiltered<Pose2>::KeyValuePair& keyValue, poses)
			result(j++) = keyValue.value.y();
		return result;
	}

  /* ************************************************************************* */
	Vector Values::thetas() const {
		size_t j=0;
		Vector result(size());
		ConstFiltered<Pose2> poses = filter<Pose2>();
		BOOST_FOREACH(const ConstFiltered<Pose2>::KeyValuePair& keyValue, poses)
			result(j++) = keyValue.value.theta	();
		return result;
	}

  /* ************************************************************************* */
  void Graph::addPrior(Key i, const Pose2& p, const SharedNoiseModel& model) {
    sharedFactor factor(new Prior(i, p, model));
    push_back(factor);
  }

  /* ************************************************************************* */
  void Graph::addPoseConstraint(Key i, const Pose2& p) {
    sharedFactor factor(new HardConstraint(i, p));
    push_back(factor);
  }

  /* ************************************************************************* */
  void Graph::addOdometry(Key i1, Key i2, const Pose2& z,
      const SharedNoiseModel& model) {
    sharedFactor factor(new Odometry(i1, i2, z, model));
    push_back(factor);
  }

  /* ************************************************************************* */
  Values Graph::optimize(const Values& initialEstimate) const {
    return LevenbergMarquardtOptimizer(*this, initialEstimate).optimize();
  }

  /* ************************************************************************* */

} // pose2SLAM<|MERGE_RESOLUTION|>--- conflicted
+++ resolved
@@ -27,11 +27,7 @@
     Values x;
     double theta = 0, dtheta = 2 * M_PI / n;
     for (size_t i = 0; i < n; i++, theta += dtheta)
-<<<<<<< HEAD
-      x.insert(PoseKey(i), Pose2(cos(theta), sin(theta), (M_PI/2.0) + theta));
-=======
       x.insert(i, Pose2(cos(theta), sin(theta), M_PI_2 + theta));
->>>>>>> 872c678f
     return x;
   }
 
