--- conflicted
+++ resolved
@@ -524,13 +524,7 @@
    * If provided, 'deletedFactorsIndices' will be augmented with the factor graph
    * indices of any factor that was removed during the 'marginalizeLeaves' call
    */
-<<<<<<< HEAD
   void marginalizeLeaves(const FastList<Key>& leafKeys);
-=======
-  GTSAM_EXPORT void marginalizeLeaves(const FastList<Key>& leafKeys,
-      boost::optional<std::vector<size_t>&> marginalFactorsIndices = boost::none,
-      boost::optional<std::vector<size_t>&> deletedFactorsIndices = boost::none);
->>>>>>> f41d4b87
 
   /** Access the current linearization point */
   const Values& getLinearizationPoint() const { return theta_; }
@@ -593,7 +587,7 @@
   const VariableIndex& getVariableIndex() const { return variableIndex_; }
 
   /** Access the nonlinear variable index */
-  GTSAM_EXPORT const FastSet<Key>& getFixedVariables() const { return fixedVariables_; }
+  const FastSet<Key>& getFixedVariables() const { return fixedVariables_; }
 
   size_t lastAffectedVariableCount;
   size_t lastAffectedFactorCount;
