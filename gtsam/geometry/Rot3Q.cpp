--- conflicted
+++ resolved
@@ -134,41 +134,9 @@
   }
 
   /* ************************************************************************* */
-<<<<<<< HEAD
   Vector3 Rot3::Logmap(const Rot3& R, OptionalJacobian<3, 3> H) {
-    if (H) CONCEPT_NOT_IMPLEMENTED;
+    if(H) *H = Rot3::LogmapDerivative(thetaR);
     return QuaternionChart::Logmap(R.quaternion_);
-=======
-  Vector3 Rot3::Logmap(const Rot3& R, OptionalJacobian<3,3> H) {
-    using std::acos;
-    using std::sqrt;
-    static const double twoPi = 2.0 * M_PI,
-    // define these compile time constants to avoid std::abs:
-    NearlyOne = 1.0 - 1e-10, NearlyNegativeOne = -1.0 + 1e-10;
-
-    Vector3 thetaR;
-    const Quaternion& q = R.quaternion_;
-    const double qw = q.w();
-    if (qw > NearlyOne) {
-      // Taylor expansion of (angle / s) at 1
-      thetaR = (2 - 2 * (qw - 1) / 3) * q.vec();
-    } else if (qw < NearlyNegativeOne) {
-      // Angle is zero, return zero vector
-      thetaR = Vector3::Zero();
-    } else {
-      // Normal, away from zero case
-      double angle = 2 * acos(qw), s = sqrt(1 - qw * qw);
-      // Important:  convert to [-pi,pi] to keep error continuous
-      if (angle > M_PI)
-        angle -= twoPi;
-      else if (angle < -M_PI)
-        angle += twoPi;
-      thetaR = (angle / s) * q.vec();
-    }
-
-    if(H) *H = Rot3::LogmapDerivative(thetaR);
-    return thetaR;
->>>>>>> 7dfbcc04
   }
 
   /* ************************************************************************* */
