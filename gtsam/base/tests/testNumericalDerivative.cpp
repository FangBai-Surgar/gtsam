--- conflicted
+++ resolved
@@ -130,29 +130,8 @@
 }
 
 /* ************************************************************************* */
-<<<<<<< HEAD
-/// A small example showing that Hessian matrices in Lie group might not be symmetric!!!
-
-#include <gtsam/geometry/Pose2.h>
-double f5(const Pose2& x) {
-  Point2 p(5, 10);
-  Point2 q = x.transform_from(p);
-  return q.x();
-}
-
-TEST(testNumericalDerivative, numericalHessianPose2) {
-  Pose2 x0(Rot2(20.0*M_PI/180.0), Point2(20, 25));
-  Matrix actualH = numericalHessian<Pose2>(f5, x0);
-  Matrix expectedH = (Matrix(3,3) << 0, 0, -0.34202, 0, 0, -0.939693, 0, 0, -1.27827);
-  EXPECT(assert_equal(expectedH, actualH, 1e-5));
-}
-
-/* ************************************************************************* */
-int main() { TestResult tr; return TestRegistry::runAllTests(tr); }
-=======
 int main() {
   TestResult tr;
   return TestRegistry::runAllTests(tr);
 }
->>>>>>> c1f048dc
 /* ************************************************************************* */