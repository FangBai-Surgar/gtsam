/* ----------------------------------------------------------------------------

 * GTSAM Copyright 2010, Georgia Tech Research Corporation, 
 * Atlanta, Georgia 30332-0415
 * All Rights Reserved
 * Authors: Frank Dellaert, et al. (see THANKS for the full author list)

 * See LICENSE for the license information

 * -------------------------------------------------------------------------- */

/**
 * @file Lie.h
 * @brief Base class and basic functions for Lie types
 * @author Richard Roberts
 * @author Alex Cunningham
 * @author Frank Dellaert
 * @author Mike Bosse
 * @author Duy Nguyen Ta
 */


#pragma once

#include <gtsam/base/Manifold.h>
#include <gtsam/base/Group.h>

namespace gtsam {

/// A CRTP helper class that implements Lie group methods
/// Prerequisites: methods operator*, inverse, and AdjointMap, as well as a
/// ChartAtOrigin struct that will be used to define the manifold Chart
/// To use, simply derive, but also say "using LieGroup<Class,N>::inverse"
/// For derivative math, see doc/math.pdf
template <class Class, int N>
struct LieGroup {

  BOOST_STATIC_ASSERT_MSG(N != Eigen::Dynamic,
      "LieGroup not yet specialized for dynamically sized types.");

  enum { dimension = N };
  typedef OptionalJacobian<N, N> ChartJacobian;
  typedef Eigen::Matrix<double, N, N> Jacobian;
  typedef Eigen::Matrix<double, N, 1> TangentVector;

  const Class & derived() const {
    return static_cast<const Class&>(*this);
  }

  Class compose(const Class& g) const {
    return derived() * g;
  }

  Class between(const Class& g) const {
    return derived().inverse() * g;
  }

  Class compose(const Class& g, ChartJacobian H1,
      ChartJacobian H2 = boost::none) const {
    if (H1) *H1 = g.inverse().AdjointMap();
    if (H2) *H2 = Eigen::Matrix<double, N, N>::Identity();
    return derived() * g;
  }

  Class between(const Class& g, ChartJacobian H1,
      ChartJacobian H2 = boost::none) const {
    Class result = derived().inverse() * g;
    if (H1) *H1 = - result.inverse().AdjointMap();
    if (H2) *H2 = Eigen::Matrix<double, N, N>::Identity();
    return result;
  }

  Class inverse(ChartJacobian H) const {
    if (H) *H = - derived().AdjointMap();
    return derived().inverse();
  }

  /// expmap as required by manifold concept
  /// Applies exponential map to v and composes with *this
  Class expmap(const TangentVector& v) const {
    return compose(Class::Expmap(v));
  }

  /// logmap as required by manifold concept
  /// Applies logarithmic map to group element that takes *this to g
  TangentVector logmap(const Class& g) const {
    return Class::Logmap(between(g));
  }

<<<<<<< HEAD
=======
  /// expmap with optional derivatives
>>>>>>> 05dfcf2d
  Class expmap(const TangentVector& v, //
      ChartJacobian H1, ChartJacobian H2 = boost::none) const {
    Jacobian D_g_v;
    Class g = Class::Expmap(v,H2 ? &D_g_v : 0);
<<<<<<< HEAD
    Class h = compose(g,H1,H2);
    if (H2) *H2 = (*H2) * D_g_v;
    return h;
  }

  TangentVector logmap(const Class& g, //
      ChartJacobian H1, ChartJacobian H2 = boost::none) const {
    Class h = between(g,H1,H2);
    Jacobian D_v_h;
    TangentVector v = Class::Logmap(h, (H1 || H2) ? &D_v_h : 0);
    if (H1) *H1 = D_v_h * (*H1);
    if (H2) *H2 = D_v_h * (*H2);
    return v;
=======
    Class h = compose(g); // derivatives inlined below
    if (H1) *H1 = g.inverse().AdjointMap();
    if (H2) *H2 = D_g_v;
    return h;
  }

  /// logmap with optional derivatives
  TangentVector logmap(const Class& g, //
      ChartJacobian H1, ChartJacobian H2 = boost::none) const {
    Class h = between(g); // derivatives inlined below
    Jacobian D_v_h;
    TangentVector v = Class::Logmap(h, (H1 || H2) ? &D_v_h : 0);
    if (H1) *H1 = - D_v_h * h.inverse().AdjointMap();
    if (H2) *H2 = D_v_h;
    return v;
  }

  /// Retract at origin: possible in Lie group because it has an identity
  static Class Retract(const TangentVector& v) {
    return Class::ChartAtOrigin::Retract(v);
  }

  /// LocalCoordinates at origin: possible in Lie group because it has an identity
  static TangentVector LocalCoordinates(const Class& g) {
    return Class::ChartAtOrigin::Local(g);
  }

  /// Retract at origin with optional derivative
  static Class Retract(const TangentVector& v, ChartJacobian H) {
    return Class::ChartAtOrigin::Retract(v,H);
  }

  /// LocalCoordinates at origin with optional derivative
  static TangentVector LocalCoordinates(const Class& g, ChartJacobian H) {
    return Class::ChartAtOrigin::Local(g,H);
>>>>>>> 05dfcf2d
  }

  /// retract as required by manifold concept: applies v at *this
  Class retract(const TangentVector& v) const {
    return compose(Class::ChartAtOrigin::Retract(v));
  }

  /// localCoordinates as required by manifold concept: finds tangent vector between *this and g
  TangentVector localCoordinates(const Class& g) const {
    return Class::ChartAtOrigin::Local(between(g));
  }

  /// retract with optional derivatives
  Class retract(const TangentVector& v, //
      ChartJacobian H1, ChartJacobian H2 = boost::none) const {
    Jacobian D_g_v;
    Class g = Class::ChartAtOrigin::Retract(v, H2 ? &D_g_v : 0);
    Class h = compose(g); // derivatives inlined below
    if (H1) *H1 = g.inverse().AdjointMap();
    if (H2) *H2 = D_g_v;
    return h;
  }

  /// localCoordinates with optional derivatives
  TangentVector localCoordinates(const Class& g, //
      ChartJacobian H1, ChartJacobian H2 = boost::none) const {
    Class h = between(g); // derivatives inlined below
    Jacobian D_v_h;
    TangentVector v = Class::ChartAtOrigin::Local(h, (H1 || H2) ? &D_v_h : 0);
    if (H1) *H1 = - D_v_h * h.inverse().AdjointMap();
    if (H2) *H2 = D_v_h;
    return v;
  }

};

/// tag to assert a type is a Lie group
struct lie_group_tag: public manifold_tag, public group_tag {};

namespace internal {

/// A helper class that implements the traits interface for GTSAM lie groups.
/// To use this for your gtsam type, define:
/// template<> struct traits<Class> : public internal::LieGroupTraits<Class> {};
/// Assumes existence of: identity, dimension, localCoordinates, retract,
/// and additionally Logmap, Expmap, compose, between, and inverse
template<class Class>
struct LieGroupTraits {
  typedef lie_group_tag structure_category;

  /// @name Group
  /// @{
  typedef multiplicative_group_tag group_flavor;
  static Class Identity() { return Class::identity();}
  /// @}

  /// @name Manifold
  /// @{
  typedef Class ManifoldType;
  enum { dimension = Class::dimension };
  typedef Eigen::Matrix<double, dimension, 1> TangentVector;
  typedef OptionalJacobian<dimension, dimension> ChartJacobian;

  BOOST_STATIC_ASSERT_MSG(dimension != Eigen::Dynamic,
      "LieGroupTraits not yet specialized for dynamically sized types.");

  static int GetDimension(const Class&) {return dimension;}

  static TangentVector Local(const Class& origin, const Class& other,
      ChartJacobian Horigin = boost::none, ChartJacobian Hother = boost::none) {
    return origin.localCoordinates(other, Horigin, Hother);
  }

  static Class Retract(const Class& origin, const TangentVector& v,
      ChartJacobian Horigin = boost::none, ChartJacobian Hv = boost::none) {
    return origin.retract(v, Horigin, Hv);
  }
  /// @}

  /// @name Lie Group
  /// @{
  static TangentVector Logmap(const Class& m, ChartJacobian Hm = boost::none) {
    return Class::Logmap(m, Hm);
  }

  static Class Expmap(const TangentVector& v, ChartJacobian Hv = boost::none) {
    return Class::Expmap(v, Hv);
  }

  static Class Compose(const Class& m1, const Class& m2, //
      ChartJacobian H1 = boost::none, ChartJacobian H2 = boost::none) {
    return m1.compose(m2, H1, H2);
  }

  static Class Between(const Class& m1, const Class& m2, //
      ChartJacobian H1 = boost::none, ChartJacobian H2 = boost::none) {
    return m1.between(m2, H1, H2);
  }

  static Class Inverse(const Class& m, //
      ChartJacobian H = boost::none) {
    return m.inverse(H);
  }
  /// @}
};

/// Both LieGroupTraits and Testable
template<class Class> struct LieGroup: LieGroupTraits<Class>, Testable<Class> {};

} // \ namepsace internal

/**
 * These core global functions can be specialized by new Lie types
 * for better performance.
 */

/** Compute l0 s.t. l2=l1*l0 */
template<class Class>
inline Class between_default(const Class& l1, const Class& l2) {
  return l1.inverse().compose(l2);
}

/** Log map centered at l0, s.t. exp(l0,log(l0,lp)) = lp */
template<class Class>
inline Vector logmap_default(const Class& l0, const Class& lp) {
  return Class::Logmap(l0.between(lp));
}

/** Exponential map centered at l0, s.t. exp(t,d) = t*exp(d) */
template<class Class>
inline Class expmap_default(const Class& t, const Vector& d) {
  return t.compose(Class::Expmap(d));
}

/**
 * Lie Group Concept
 */
template<typename T>
class IsLieGroup: public IsGroup<T>, public IsManifold<T> {
public:
  typedef typename traits<T>::structure_category structure_category_tag;
  typedef typename traits<T>::ManifoldType ManifoldType;
  typedef typename traits<T>::TangentVector TangentVector;
  typedef typename traits<T>::ChartJacobian ChartJacobian;

  BOOST_CONCEPT_USAGE(IsLieGroup) {
    BOOST_STATIC_ASSERT_MSG(
        (boost::is_base_of<lie_group_tag, structure_category_tag>::value),
        "This type's trait does not assert it is a Lie group (or derived)");

    // group opertations with Jacobians
    g = traits<T>::Compose(g, h, Hg, Hh);
    g = traits<T>::Between(g, h, Hg, Hh);
    g = traits<T>::Inverse(g, Hg);
    // log and exp map without Jacobians
    g = traits<T>::Expmap(v);
    v = traits<T>::Logmap(g);
    // log and exponential map with Jacobians
    g = traits<T>::Expmap(v, Hg);
    v = traits<T>::Logmap(g, Hg);
  }
private:
  T g, h;
  TangentVector v;
  ChartJacobian Hg, Hh;
};

/**
 *  Three term approximation of the Baker�Campbell�Hausdorff formula
 *  In non-commutative Lie groups, when composing exp(Z) = exp(X)exp(Y)
 *  it is not true that Z = X+Y. Instead, Z can be calculated using the BCH
 *  formula: Z = X + Y + [X,Y]/2 + [X-Y,[X,Y]]/12 - [Y,[X,[X,Y]]]/24
 *  http://en.wikipedia.org/wiki/Baker�Campbell�Hausdorff_formula
 */
/// AGC: bracket() only appears in Rot3 tests, should this be used elsewhere?
template<class T>
T BCH(const T& X, const T& Y) {
  static const double _2 = 1. / 2., _12 = 1. / 12., _24 = 1. / 24.;
  T X_Y = bracket(X, Y);
  return X + Y + _2 * X_Y + _12 * bracket(X - Y, X_Y) - _24 * bracket(Y,
      bracket(X, X_Y));
}

/**
 * Declaration of wedge (see Murray94book) used to convert
 * from n exponential coordinates to n*n element of the Lie algebra
 */
template <class T> Matrix wedge(const Vector& x);

/**
 * Exponential map given exponential coordinates
 * class T needs a wedge<> function and a constructor from Matrix
 * @param x exponential coordinates, vector of size n
 * @ return a T
 */
template <class T>
T expm(const Vector& x, int K=7) {
  Matrix xhat = wedge<T>(x);
  return T(expm(xhat,K));
}

} // namespace gtsam

/**
 * Macros for using the LieConcept
 *  - An instantiation for use inside unit tests
 *  - A typedef for use inside generic algorithms
 *
 * NOTE: intentionally not in the gtsam namespace to allow for classes not in
 * the gtsam namespace to be more easily enforced as testable
 */
#define GTSAM_CONCEPT_LIE_INST(T) template class gtsam::IsLieGroup<T>;
#define GTSAM_CONCEPT_LIE_TYPE(T) typedef gtsam::IsLieGroup<T> _gtsam_IsLieGroup_##T;<|MERGE_RESOLUTION|>--- conflicted
+++ resolved
@@ -87,29 +87,11 @@
     return Class::Logmap(between(g));
   }
 
-<<<<<<< HEAD
-=======
   /// expmap with optional derivatives
->>>>>>> 05dfcf2d
   Class expmap(const TangentVector& v, //
       ChartJacobian H1, ChartJacobian H2 = boost::none) const {
     Jacobian D_g_v;
     Class g = Class::Expmap(v,H2 ? &D_g_v : 0);
-<<<<<<< HEAD
-    Class h = compose(g,H1,H2);
-    if (H2) *H2 = (*H2) * D_g_v;
-    return h;
-  }
-
-  TangentVector logmap(const Class& g, //
-      ChartJacobian H1, ChartJacobian H2 = boost::none) const {
-    Class h = between(g,H1,H2);
-    Jacobian D_v_h;
-    TangentVector v = Class::Logmap(h, (H1 || H2) ? &D_v_h : 0);
-    if (H1) *H1 = D_v_h * (*H1);
-    if (H2) *H2 = D_v_h * (*H2);
-    return v;
-=======
     Class h = compose(g); // derivatives inlined below
     if (H1) *H1 = g.inverse().AdjointMap();
     if (H2) *H2 = D_g_v;
@@ -145,7 +127,6 @@
   /// LocalCoordinates at origin with optional derivative
   static TangentVector LocalCoordinates(const Class& g, ChartJacobian H) {
     return Class::ChartAtOrigin::Local(g,H);
->>>>>>> 05dfcf2d
   }
 
   /// retract as required by manifold concept: applies v at *this
