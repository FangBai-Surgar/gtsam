--- conflicted
+++ resolved
@@ -1,17 +1,19 @@
 <?xml version="1.0" encoding="UTF-8" standalone="no"?>
-<?fileVersion 4.0.0?><cproject storage_type_id="org.eclipse.cdt.core.XmlProjectDescriptionStorage">
+<?fileVersion 4.0.0?>
+
+<cproject storage_type_id="org.eclipse.cdt.core.XmlProjectDescriptionStorage">
 	<storageModule moduleId="org.eclipse.cdt.core.settings">
 		<cconfiguration id="cdt.managedbuild.toolchain.gnu.macosx.base.1359703544">
 			<storageModule buildSystemId="org.eclipse.cdt.managedbuilder.core.configurationDataProvider" id="cdt.managedbuild.toolchain.gnu.macosx.base.1359703544" moduleId="org.eclipse.cdt.core.settings" name="MacOSX GCC">
 				<externalSettings/>
 				<extensions>
+					<extension id="org.eclipse.cdt.core.ELF" point="org.eclipse.cdt.core.BinaryParser"/>
+					<extension id="org.eclipse.cdt.core.MachO64" point="org.eclipse.cdt.core.BinaryParser"/>
 					<extension id="org.eclipse.cdt.core.GASErrorParser" point="org.eclipse.cdt.core.ErrorParser"/>
 					<extension id="org.eclipse.cdt.core.GLDErrorParser" point="org.eclipse.cdt.core.ErrorParser"/>
 					<extension id="org.eclipse.cdt.core.GCCErrorParser" point="org.eclipse.cdt.core.ErrorParser"/>
 					<extension id="org.eclipse.cdt.core.GmakeErrorParser" point="org.eclipse.cdt.core.ErrorParser"/>
 					<extension id="org.eclipse.cdt.core.CWDLocator" point="org.eclipse.cdt.core.ErrorParser"/>
-					<extension id="org.eclipse.cdt.core.ELF" point="org.eclipse.cdt.core.BinaryParser"/>
-					<extension id="org.eclipse.cdt.core.MachO64" point="org.eclipse.cdt.core.BinaryParser"/>
 				</extensions>
 			</storageModule>
 			<storageModule moduleId="cdtBuildSystem" version="4.0.0">
@@ -60,13 +62,13 @@
 			<storageModule buildSystemId="org.eclipse.cdt.managedbuilder.core.configurationDataProvider" id="cdt.managedbuild.toolchain.gnu.macosx.base.1359703544.1441575890" moduleId="org.eclipse.cdt.core.settings" name="Timing">
 				<externalSettings/>
 				<extensions>
+					<extension id="org.eclipse.cdt.core.ELF" point="org.eclipse.cdt.core.BinaryParser"/>
+					<extension id="org.eclipse.cdt.core.MachO64" point="org.eclipse.cdt.core.BinaryParser"/>
 					<extension id="org.eclipse.cdt.core.GASErrorParser" point="org.eclipse.cdt.core.ErrorParser"/>
 					<extension id="org.eclipse.cdt.core.GLDErrorParser" point="org.eclipse.cdt.core.ErrorParser"/>
 					<extension id="org.eclipse.cdt.core.GCCErrorParser" point="org.eclipse.cdt.core.ErrorParser"/>
 					<extension id="org.eclipse.cdt.core.GmakeErrorParser" point="org.eclipse.cdt.core.ErrorParser"/>
 					<extension id="org.eclipse.cdt.core.CWDLocator" point="org.eclipse.cdt.core.ErrorParser"/>
-					<extension id="org.eclipse.cdt.core.ELF" point="org.eclipse.cdt.core.BinaryParser"/>
-					<extension id="org.eclipse.cdt.core.MachO64" point="org.eclipse.cdt.core.BinaryParser"/>
 				</extensions>
 			</storageModule>
 			<storageModule moduleId="cdtBuildSystem" version="4.0.0">
@@ -116,13 +118,13 @@
 			<storageModule buildSystemId="org.eclipse.cdt.managedbuilder.core.configurationDataProvider" id="cdt.managedbuild.toolchain.gnu.macosx.base.1359703544.127261216" moduleId="org.eclipse.cdt.core.settings" name="fast">
 				<externalSettings/>
 				<extensions>
+					<extension id="org.eclipse.cdt.core.ELF" point="org.eclipse.cdt.core.BinaryParser"/>
+					<extension id="org.eclipse.cdt.core.MachO64" point="org.eclipse.cdt.core.BinaryParser"/>
 					<extension id="org.eclipse.cdt.core.GASErrorParser" point="org.eclipse.cdt.core.ErrorParser"/>
 					<extension id="org.eclipse.cdt.core.GLDErrorParser" point="org.eclipse.cdt.core.ErrorParser"/>
 					<extension id="org.eclipse.cdt.core.GCCErrorParser" point="org.eclipse.cdt.core.ErrorParser"/>
 					<extension id="org.eclipse.cdt.core.GmakeErrorParser" point="org.eclipse.cdt.core.ErrorParser"/>
 					<extension id="org.eclipse.cdt.core.CWDLocator" point="org.eclipse.cdt.core.ErrorParser"/>
-					<extension id="org.eclipse.cdt.core.ELF" point="org.eclipse.cdt.core.BinaryParser"/>
-					<extension id="org.eclipse.cdt.core.MachO64" point="org.eclipse.cdt.core.BinaryParser"/>
 				</extensions>
 			</storageModule>
 			<storageModule moduleId="cdtBuildSystem" version="4.0.0">
@@ -598,929 +600,929 @@
 			</target>
 			<target name="tests/testBayesTree.run" path="inference" targetID="org.eclipse.cdt.build.MakeTargetBuilder">
 				<buildCommand>make</buildCommand>
+				<buildTarget>tests/testBayesTree.run</buildTarget>
+				<stopOnError>true</stopOnError>
+				<useDefaultCommand>false</useDefaultCommand>
+				<runAllBuilders>true</runAllBuilders>
+			</target>
+			<target name="testBinaryBayesNet.run" path="inference" targetID="org.eclipse.cdt.build.MakeTargetBuilder">
+				<buildCommand>make</buildCommand>
+				<buildTarget>testBinaryBayesNet.run</buildTarget>
+				<stopOnError>true</stopOnError>
+				<useDefaultCommand>false</useDefaultCommand>
+				<runAllBuilders>true</runAllBuilders>
+			</target>
+			<target name="testFactorGraph.run" path="inference" targetID="org.eclipse.cdt.build.MakeTargetBuilder">
+				<buildCommand>make</buildCommand>
+				<buildArguments>-j2</buildArguments>
+				<buildTarget>testFactorGraph.run</buildTarget>
+				<stopOnError>true</stopOnError>
+				<useDefaultCommand>true</useDefaultCommand>
+				<runAllBuilders>true</runAllBuilders>
+			</target>
+			<target name="testISAM.run" path="inference" targetID="org.eclipse.cdt.build.MakeTargetBuilder">
+				<buildCommand>make</buildCommand>
+				<buildArguments>-j2</buildArguments>
+				<buildTarget>testISAM.run</buildTarget>
+				<stopOnError>true</stopOnError>
+				<useDefaultCommand>true</useDefaultCommand>
+				<runAllBuilders>true</runAllBuilders>
+			</target>
+			<target name="testJunctionTree.run" path="inference" targetID="org.eclipse.cdt.build.MakeTargetBuilder">
+				<buildCommand>make</buildCommand>
+				<buildArguments>-j2</buildArguments>
+				<buildTarget>testJunctionTree.run</buildTarget>
+				<stopOnError>true</stopOnError>
+				<useDefaultCommand>true</useDefaultCommand>
+				<runAllBuilders>true</runAllBuilders>
+			</target>
+			<target name="testKey.run" path="inference" targetID="org.eclipse.cdt.build.MakeTargetBuilder">
+				<buildCommand>make</buildCommand>
+				<buildArguments>-j2</buildArguments>
+				<buildTarget>testKey.run</buildTarget>
+				<stopOnError>true</stopOnError>
+				<useDefaultCommand>true</useDefaultCommand>
+				<runAllBuilders>true</runAllBuilders>
+			</target>
+			<target name="testOrdering.run" path="inference" targetID="org.eclipse.cdt.build.MakeTargetBuilder">
+				<buildCommand>make</buildCommand>
+				<buildArguments>-j2</buildArguments>
+				<buildTarget>testOrdering.run</buildTarget>
+				<stopOnError>true</stopOnError>
+				<useDefaultCommand>true</useDefaultCommand>
+				<runAllBuilders>true</runAllBuilders>
+			</target>
+			<target name="testSymbolicBayesNet.run" path="inference" targetID="org.eclipse.cdt.build.MakeTargetBuilder">
+				<buildCommand>make</buildCommand>
+				<buildTarget>testSymbolicBayesNet.run</buildTarget>
+				<stopOnError>true</stopOnError>
+				<useDefaultCommand>false</useDefaultCommand>
+				<runAllBuilders>true</runAllBuilders>
+			</target>
+			<target name="tests/testSymbolicFactor.run" path="inference" targetID="org.eclipse.cdt.build.MakeTargetBuilder">
+				<buildCommand>make</buildCommand>
+				<buildTarget>tests/testSymbolicFactor.run</buildTarget>
+				<stopOnError>true</stopOnError>
+				<useDefaultCommand>false</useDefaultCommand>
+				<runAllBuilders>true</runAllBuilders>
+			</target>
+			<target name="testSymbolicFactorGraph.run" path="inference" targetID="org.eclipse.cdt.build.MakeTargetBuilder">
+				<buildCommand>make</buildCommand>
+				<buildTarget>testSymbolicFactorGraph.run</buildTarget>
+				<stopOnError>true</stopOnError>
+				<useDefaultCommand>false</useDefaultCommand>
+				<runAllBuilders>true</runAllBuilders>
+			</target>
+			<target name="timeSymbolMaps.run" path="inference" targetID="org.eclipse.cdt.build.MakeTargetBuilder">
+				<buildCommand>make</buildCommand>
+				<buildArguments>-j2</buildArguments>
+				<buildTarget>timeSymbolMaps.run</buildTarget>
+				<stopOnError>true</stopOnError>
+				<useDefaultCommand>true</useDefaultCommand>
+				<runAllBuilders>true</runAllBuilders>
+			</target>
+			<target name="tests/testBayesTree" path="inference" targetID="org.eclipse.cdt.build.MakeTargetBuilder">
+				<buildCommand>make</buildCommand>
+				<buildTarget>tests/testBayesTree</buildTarget>
+				<stopOnError>true</stopOnError>
+				<useDefaultCommand>false</useDefaultCommand>
+				<runAllBuilders>true</runAllBuilders>
+			</target>
+			<target name="tests/testPose2.run" path="build_retract/gtsam/geometry" targetID="org.eclipse.cdt.build.MakeTargetBuilder">
+				<buildCommand>make</buildCommand>
+				<buildArguments>-j2</buildArguments>
+				<buildTarget>tests/testPose2.run</buildTarget>
+				<stopOnError>true</stopOnError>
+				<useDefaultCommand>true</useDefaultCommand>
+				<runAllBuilders>true</runAllBuilders>
+			</target>
+			<target name="tests/testPose3.run" path="build_retract/gtsam/geometry" targetID="org.eclipse.cdt.build.MakeTargetBuilder">
+				<buildCommand>make</buildCommand>
+				<buildArguments>-j2</buildArguments>
+				<buildTarget>tests/testPose3.run</buildTarget>
+				<stopOnError>true</stopOnError>
+				<useDefaultCommand>true</useDefaultCommand>
+				<runAllBuilders>true</runAllBuilders>
+			</target>
+			<target name="all" path="build_wrap" targetID="org.eclipse.cdt.build.MakeTargetBuilder">
+				<buildCommand>make</buildCommand>
+				<buildArguments>-j2</buildArguments>
+				<buildTarget>all</buildTarget>
+				<stopOnError>true</stopOnError>
+				<useDefaultCommand>true</useDefaultCommand>
+				<runAllBuilders>true</runAllBuilders>
+			</target>
+			<target name="check" path="build_wrap" targetID="org.eclipse.cdt.build.MakeTargetBuilder">
+				<buildCommand>make</buildCommand>
+				<buildArguments>-j2</buildArguments>
+				<buildTarget>check</buildTarget>
+				<stopOnError>true</stopOnError>
+				<useDefaultCommand>true</useDefaultCommand>
+				<runAllBuilders>true</runAllBuilders>
+			</target>
+			<target name="clean" path="build_wrap" targetID="org.eclipse.cdt.build.MakeTargetBuilder">
+				<buildCommand>make</buildCommand>
+				<buildArguments>-j2</buildArguments>
+				<buildTarget>clean</buildTarget>
+				<stopOnError>true</stopOnError>
+				<useDefaultCommand>true</useDefaultCommand>
+				<runAllBuilders>true</runAllBuilders>
+			</target>
+			<target name="testAHRS.run" path="build/gtsam_unstable/slam/tests" targetID="org.eclipse.cdt.build.MakeTargetBuilder">
+				<buildCommand>make</buildCommand>
+				<buildArguments>-j5</buildArguments>
+				<buildTarget>testAHRS.run</buildTarget>
+				<stopOnError>true</stopOnError>
+				<useDefaultCommand>true</useDefaultCommand>
+				<runAllBuilders>true</runAllBuilders>
+			</target>
+			<target name="testInvDepthFactor3.run" path="build/gtsam_unstable/slam/tests" targetID="org.eclipse.cdt.build.MakeTargetBuilder">
+				<buildCommand>make</buildCommand>
+				<buildArguments>-j5</buildArguments>
+				<buildTarget>testInvDepthFactor3.run</buildTarget>
+				<stopOnError>true</stopOnError>
+				<useDefaultCommand>true</useDefaultCommand>
+				<runAllBuilders>true</runAllBuilders>
+			</target>
+			<target name="testMultiProjectionFactor.run" path="build/gtsam_unstable/slam/tests" targetID="org.eclipse.cdt.build.MakeTargetBuilder">
+				<buildCommand>make</buildCommand>
+				<buildArguments>-j5</buildArguments>
+				<buildTarget>testMultiProjectionFactor.run</buildTarget>
+				<stopOnError>true</stopOnError>
+				<useDefaultCommand>true</useDefaultCommand>
+				<runAllBuilders>true</runAllBuilders>
+			</target>
+			<target name="testPoseRotationPrior.run" path="build/gtsam_unstable/slam/tests" targetID="org.eclipse.cdt.build.MakeTargetBuilder">
+				<buildCommand>make</buildCommand>
+				<buildArguments>-j5</buildArguments>
+				<buildTarget>testPoseRotationPrior.run</buildTarget>
+				<stopOnError>true</stopOnError>
+				<useDefaultCommand>true</useDefaultCommand>
+				<runAllBuilders>true</runAllBuilders>
+			</target>
+			<target name="testPoseTranslationPrior.run" path="build/gtsam_unstable/slam/tests" targetID="org.eclipse.cdt.build.MakeTargetBuilder">
+				<buildCommand>make</buildCommand>
+				<buildArguments>-j5</buildArguments>
+				<buildTarget>testPoseTranslationPrior.run</buildTarget>
+				<stopOnError>true</stopOnError>
+				<useDefaultCommand>true</useDefaultCommand>
+				<runAllBuilders>true</runAllBuilders>
+			</target>
+			<target name="testReferenceFrameFactor.run" path="build/gtsam_unstable/slam/tests" targetID="org.eclipse.cdt.build.MakeTargetBuilder">
+				<buildCommand>make</buildCommand>
+				<buildArguments>-j5</buildArguments>
+				<buildTarget>testReferenceFrameFactor.run</buildTarget>
+				<stopOnError>true</stopOnError>
+				<useDefaultCommand>true</useDefaultCommand>
+				<runAllBuilders>true</runAllBuilders>
+			</target>
+			<target name="testSmartProjectionFactor.run" path="build/gtsam_unstable/slam/tests" targetID="org.eclipse.cdt.build.MakeTargetBuilder">
+				<buildCommand>make</buildCommand>
+				<buildArguments>-j5</buildArguments>
+				<buildTarget>testSmartProjectionFactor.run</buildTarget>
+				<stopOnError>true</stopOnError>
+				<useDefaultCommand>true</useDefaultCommand>
+				<runAllBuilders>true</runAllBuilders>
+			</target>
+			<target name="testTSAMFactors.run" path="build/gtsam_unstable/slam/tests" targetID="org.eclipse.cdt.build.MakeTargetBuilder">
+				<buildCommand>make</buildCommand>
+				<buildArguments>-j5</buildArguments>
+				<buildTarget>testTSAMFactors.run</buildTarget>
+				<stopOnError>true</stopOnError>
+				<useDefaultCommand>true</useDefaultCommand>
+				<runAllBuilders>true</runAllBuilders>
+			</target>
+			<target name="testInertialNavFactor_GlobalVelocity.run" path="build/gtsam_unstable/slam/tests" targetID="org.eclipse.cdt.build.MakeTargetBuilder">
+				<buildCommand>make</buildCommand>
+				<buildArguments>-j5</buildArguments>
+				<buildTarget>testInertialNavFactor_GlobalVelocity.run</buildTarget>
+				<stopOnError>true</stopOnError>
+				<useDefaultCommand>true</useDefaultCommand>
+				<runAllBuilders>true</runAllBuilders>
+			</target>
+			<target name="testInvDepthFactorVariant3.run" path="build/gtsam_unstable/slam/tests" targetID="org.eclipse.cdt.build.MakeTargetBuilder">
+				<buildCommand>make</buildCommand>
+				<buildArguments>-j5</buildArguments>
+				<buildTarget>testInvDepthFactorVariant3.run</buildTarget>
+				<stopOnError>true</stopOnError>
+				<useDefaultCommand>true</useDefaultCommand>
+				<runAllBuilders>true</runAllBuilders>
+			</target>
+			<target name="testInvDepthFactorVariant1.run" path="build/gtsam_unstable/slam/tests" targetID="org.eclipse.cdt.build.MakeTargetBuilder">
+				<buildCommand>make</buildCommand>
+				<buildArguments>-j5</buildArguments>
+				<buildTarget>testInvDepthFactorVariant1.run</buildTarget>
+				<stopOnError>true</stopOnError>
+				<useDefaultCommand>true</useDefaultCommand>
+				<runAllBuilders>true</runAllBuilders>
+			</target>
+			<target name="testEquivInertialNavFactor_GlobalVel.run" path="build/gtsam_unstable/slam/tests" targetID="org.eclipse.cdt.build.MakeTargetBuilder">
+				<buildCommand>make</buildCommand>
+				<buildArguments>-j5</buildArguments>
+				<buildTarget>testEquivInertialNavFactor_GlobalVel.run</buildTarget>
+				<stopOnError>true</stopOnError>
+				<useDefaultCommand>true</useDefaultCommand>
+				<runAllBuilders>true</runAllBuilders>
+			</target>
+			<target name="testInvDepthFactorVariant2.run" path="build/gtsam_unstable/slam/tests" targetID="org.eclipse.cdt.build.MakeTargetBuilder">
+				<buildCommand>make</buildCommand>
+				<buildArguments>-j5</buildArguments>
+				<buildTarget>testInvDepthFactorVariant2.run</buildTarget>
+				<stopOnError>true</stopOnError>
+				<useDefaultCommand>true</useDefaultCommand>
+				<runAllBuilders>true</runAllBuilders>
+			</target>
+			<target name="testRelativeElevationFactor.run" path="build/gtsam_unstable/slam/tests" targetID="org.eclipse.cdt.build.MakeTargetBuilder">
+				<buildCommand>make</buildCommand>
+				<buildArguments>-j5</buildArguments>
+				<buildTarget>testRelativeElevationFactor.run</buildTarget>
+				<stopOnError>true</stopOnError>
+				<useDefaultCommand>true</useDefaultCommand>
+				<runAllBuilders>true</runAllBuilders>
+			</target>
+			<target name="testPoseBetweenFactor.run" path="build/gtsam_unstable/slam/tests" targetID="org.eclipse.cdt.build.MakeTargetBuilder">
+				<buildCommand>make</buildCommand>
+				<buildArguments>-j5</buildArguments>
+				<buildTarget>testPoseBetweenFactor.run</buildTarget>
+				<stopOnError>true</stopOnError>
+				<useDefaultCommand>true</useDefaultCommand>
+				<runAllBuilders>true</runAllBuilders>
+			</target>
+			<target name="testGaussMarkov1stOrderFactor.run" path="build/gtsam_unstable/slam/tests" targetID="org.eclipse.cdt.build.MakeTargetBuilder">
+				<buildCommand>make</buildCommand>
+				<buildArguments>-j5</buildArguments>
+				<buildTarget>testGaussMarkov1stOrderFactor.run</buildTarget>
+				<stopOnError>true</stopOnError>
+				<useDefaultCommand>true</useDefaultCommand>
+				<runAllBuilders>true</runAllBuilders>
+			</target>
+			<target name="testGaussianFactorGraph.run" path="build/gtsam/linear/tests" targetID="org.eclipse.cdt.build.MakeTargetBuilder">
+				<buildCommand>make</buildCommand>
+				<buildArguments>-j5</buildArguments>
+				<buildTarget>testGaussianFactorGraphUnordered.run</buildTarget>
+				<stopOnError>true</stopOnError>
+				<useDefaultCommand>true</useDefaultCommand>
+				<runAllBuilders>true</runAllBuilders>
+			</target>
+			<target name="testGaussianBayesNetUnordered.run" path="build/gtsam/linear/tests" targetID="org.eclipse.cdt.build.MakeTargetBuilder">
+				<buildCommand>make</buildCommand>
+				<buildArguments>-j5</buildArguments>
+				<buildTarget>testGaussianBayesNetUnordered.run</buildTarget>
+				<stopOnError>true</stopOnError>
+				<useDefaultCommand>true</useDefaultCommand>
+				<runAllBuilders>true</runAllBuilders>
+			</target>
+			<target name="testGaussianConditional.run" path="build/gtsam/linear/tests" targetID="org.eclipse.cdt.build.MakeTargetBuilder">
+				<buildCommand>make</buildCommand>
+				<buildArguments>-j5</buildArguments>
+				<buildTarget>testGaussianConditional.run</buildTarget>
+				<stopOnError>true</stopOnError>
+				<useDefaultCommand>true</useDefaultCommand>
+				<runAllBuilders>true</runAllBuilders>
+			</target>
+			<target name="testGaussianDensity.run" path="build/gtsam/linear/tests" targetID="org.eclipse.cdt.build.MakeTargetBuilder">
+				<buildCommand>make</buildCommand>
+				<buildArguments>-j5</buildArguments>
+				<buildTarget>testGaussianDensity.run</buildTarget>
+				<stopOnError>true</stopOnError>
+				<useDefaultCommand>true</useDefaultCommand>
+				<runAllBuilders>true</runAllBuilders>
+			</target>
+			<target name="testGaussianJunctionTree.run" path="build/gtsam/linear/tests" targetID="org.eclipse.cdt.build.MakeTargetBuilder">
+				<buildCommand>make</buildCommand>
+				<buildArguments>-j5</buildArguments>
+				<buildTarget>testGaussianJunctionTree.run</buildTarget>
+				<stopOnError>true</stopOnError>
+				<useDefaultCommand>true</useDefaultCommand>
+				<runAllBuilders>true</runAllBuilders>
+			</target>
+			<target name="testHessianFactor.run" path="build/gtsam/linear/tests" targetID="org.eclipse.cdt.build.MakeTargetBuilder">
+				<buildCommand>make</buildCommand>
+				<buildArguments>-j5</buildArguments>
+				<buildTarget>testHessianFactor.run</buildTarget>
+				<stopOnError>true</stopOnError>
+				<useDefaultCommand>true</useDefaultCommand>
+				<runAllBuilders>true</runAllBuilders>
+			</target>
+			<target name="testJacobianFactor.run" path="build/gtsam/linear/tests" targetID="org.eclipse.cdt.build.MakeTargetBuilder">
+				<buildCommand>make</buildCommand>
+				<buildArguments>-j5</buildArguments>
+				<buildTarget>testJacobianFactor.run</buildTarget>
+				<stopOnError>true</stopOnError>
+				<useDefaultCommand>true</useDefaultCommand>
+				<runAllBuilders>true</runAllBuilders>
+			</target>
+			<target name="testKalmanFilter.run" path="build/gtsam/linear/tests" targetID="org.eclipse.cdt.build.MakeTargetBuilder">
+				<buildCommand>make</buildCommand>
+				<buildArguments>-j5</buildArguments>
+				<buildTarget>testKalmanFilter.run</buildTarget>
+				<stopOnError>true</stopOnError>
+				<useDefaultCommand>true</useDefaultCommand>
+				<runAllBuilders>true</runAllBuilders>
+			</target>
+			<target name="testNoiseModel.run" path="build/gtsam/linear/tests" targetID="org.eclipse.cdt.build.MakeTargetBuilder">
+				<buildCommand>make</buildCommand>
+				<buildArguments>-j5</buildArguments>
+				<buildTarget>testNoiseModel.run</buildTarget>
+				<stopOnError>true</stopOnError>
+				<useDefaultCommand>true</useDefaultCommand>
+				<runAllBuilders>true</runAllBuilders>
+			</target>
+			<target name="testSampler.run" path="build/gtsam/linear/tests" targetID="org.eclipse.cdt.build.MakeTargetBuilder">
+				<buildCommand>make</buildCommand>
+				<buildArguments>-j5</buildArguments>
+				<buildTarget>testSampler.run</buildTarget>
+				<stopOnError>true</stopOnError>
+				<useDefaultCommand>true</useDefaultCommand>
+				<runAllBuilders>true</runAllBuilders>
+			</target>
+			<target name="testSerializationLinear.run" path="build/gtsam/linear/tests" targetID="org.eclipse.cdt.build.MakeTargetBuilder">
+				<buildCommand>make</buildCommand>
+				<buildArguments>-j5</buildArguments>
+				<buildTarget>testSerializationLinear.run</buildTarget>
+				<stopOnError>true</stopOnError>
+				<useDefaultCommand>true</useDefaultCommand>
+				<runAllBuilders>true</runAllBuilders>
+			</target>
+			<target name="testVectorValues.run" path="build/gtsam/linear/tests" targetID="org.eclipse.cdt.build.MakeTargetBuilder">
+				<buildCommand>make</buildCommand>
+				<buildArguments>-j5</buildArguments>
+				<buildTarget>testVectorValues.run</buildTarget>
+				<stopOnError>true</stopOnError>
+				<useDefaultCommand>true</useDefaultCommand>
+				<runAllBuilders>true</runAllBuilders>
+			</target>
+			<target name="testGaussianBayesTree.run" path="build/gtsam/linear/tests" targetID="org.eclipse.cdt.build.MakeTargetBuilder">
+				<buildCommand>make</buildCommand>
+				<buildArguments>-j5</buildArguments>
+				<buildTarget>testGaussianBayesTree.run</buildTarget>
+				<stopOnError>true</stopOnError>
+				<useDefaultCommand>true</useDefaultCommand>
+				<runAllBuilders>true</runAllBuilders>
+			</target>
+			<target name="timeCameraExpression.run" path="build/gtsam_unstable/timing" targetID="org.eclipse.cdt.build.MakeTargetBuilder">
+				<buildCommand>make</buildCommand>
+				<buildArguments>-j5</buildArguments>
+				<buildTarget>timeCameraExpression.run</buildTarget>
+				<stopOnError>true</stopOnError>
+				<useDefaultCommand>true</useDefaultCommand>
+				<runAllBuilders>true</runAllBuilders>
+			</target>
+			<target name="timeOneCameraExpression.run" path="build/gtsam_unstable/timing" targetID="org.eclipse.cdt.build.MakeTargetBuilder">
+				<buildCommand>make</buildCommand>
+				<buildArguments>-j5</buildArguments>
+				<buildTarget>timeOneCameraExpression.run</buildTarget>
+				<stopOnError>true</stopOnError>
+				<useDefaultCommand>true</useDefaultCommand>
+				<runAllBuilders>true</runAllBuilders>
+			</target>
+			<target name="timeSFMExpressions.run" path="build/gtsam_unstable/timing" targetID="org.eclipse.cdt.build.MakeTargetBuilder">
+				<buildCommand>make</buildCommand>
+				<buildArguments>-j5</buildArguments>
+				<buildTarget>timeSFMExpressions.run</buildTarget>
+				<stopOnError>true</stopOnError>
+				<useDefaultCommand>true</useDefaultCommand>
+				<runAllBuilders>true</runAllBuilders>
+			</target>
+			<target name="timeAdaptAutoDiff.run" path="build/gtsam_unstable/timing" targetID="org.eclipse.cdt.build.MakeTargetBuilder">
+				<buildCommand>make</buildCommand>
+				<buildArguments>-j5</buildArguments>
+				<buildTarget>timeAdaptAutoDiff.run</buildTarget>
+				<stopOnError>true</stopOnError>
+				<useDefaultCommand>true</useDefaultCommand>
+				<runAllBuilders>true</runAllBuilders>
+			</target>
+			<target name="testCombinedImuFactor.run" path="build/gtsam/navigation/tests" targetID="org.eclipse.cdt.build.MakeTargetBuilder">
+				<buildCommand>make</buildCommand>
+				<buildArguments>-j5</buildArguments>
+				<buildTarget>testCombinedImuFactor.run</buildTarget>
+				<stopOnError>true</stopOnError>
+				<useDefaultCommand>true</useDefaultCommand>
+				<runAllBuilders>true</runAllBuilders>
+			</target>
+			<target name="testImuFactor.run" path="build/gtsam/navigation/tests" targetID="org.eclipse.cdt.build.MakeTargetBuilder">
+				<buildCommand>make</buildCommand>
+				<buildArguments>-j5</buildArguments>
+				<buildTarget>testImuFactor.run</buildTarget>
+				<stopOnError>true</stopOnError>
+				<useDefaultCommand>true</useDefaultCommand>
+				<runAllBuilders>true</runAllBuilders>
+			</target>
+			<target name="clean" path="build/wrap/gtsam" targetID="org.eclipse.cdt.build.MakeTargetBuilder">
+				<buildCommand>make</buildCommand>
+				<buildArguments>-j5</buildArguments>
+				<buildTarget>clean</buildTarget>
+				<stopOnError>true</stopOnError>
+				<useDefaultCommand>true</useDefaultCommand>
+				<runAllBuilders>true</runAllBuilders>
+			</target>
+			<target name="all" path="build/wrap/gtsam" targetID="org.eclipse.cdt.build.MakeTargetBuilder">
+				<buildCommand>make</buildCommand>
+				<buildArguments>-j5</buildArguments>
+				<buildTarget>all</buildTarget>
+				<stopOnError>true</stopOnError>
+				<useDefaultCommand>true</useDefaultCommand>
+				<runAllBuilders>true</runAllBuilders>
+			</target>
+			<target name="all" path="linear" targetID="org.eclipse.cdt.build.MakeTargetBuilder">
+				<buildCommand>make</buildCommand>
+				<buildArguments>-j2</buildArguments>
+				<buildTarget>all</buildTarget>
+				<stopOnError>true</stopOnError>
+				<useDefaultCommand>true</useDefaultCommand>
+				<runAllBuilders>true</runAllBuilders>
+			</target>
+			<target name="clean" path="linear" targetID="org.eclipse.cdt.build.MakeTargetBuilder">
+				<buildCommand>make</buildCommand>
+				<buildArguments>-j2</buildArguments>
+				<buildTarget>clean</buildTarget>
+				<stopOnError>true</stopOnError>
+				<useDefaultCommand>true</useDefaultCommand>
+				<runAllBuilders>true</runAllBuilders>
+			</target>
+			<target name="check" path="linear" targetID="org.eclipse.cdt.build.MakeTargetBuilder">
+				<buildCommand>make</buildCommand>
+				<buildArguments>-j2</buildArguments>
+				<buildTarget>check</buildTarget>
+				<stopOnError>true</stopOnError>
+				<useDefaultCommand>true</useDefaultCommand>
+				<runAllBuilders>true</runAllBuilders>
+			</target>
+			<target name="testGaussianConditional.run" path="linear" targetID="org.eclipse.cdt.build.MakeTargetBuilder">
+				<buildCommand>make</buildCommand>
+				<buildArguments>-j2</buildArguments>
+				<buildTarget>testGaussianConditional.run</buildTarget>
+				<stopOnError>true</stopOnError>
+				<useDefaultCommand>true</useDefaultCommand>
+				<runAllBuilders>true</runAllBuilders>
+			</target>
+			<target name="testGaussianFactor.run" path="linear" targetID="org.eclipse.cdt.build.MakeTargetBuilder">
+				<buildCommand>make</buildCommand>
+				<buildArguments>-j2</buildArguments>
+				<buildTarget>testGaussianFactor.run</buildTarget>
+				<stopOnError>true</stopOnError>
+				<useDefaultCommand>true</useDefaultCommand>
+				<runAllBuilders>true</runAllBuilders>
+			</target>
+			<target name="timeGaussianFactor.run" path="linear" targetID="org.eclipse.cdt.build.MakeTargetBuilder">
+				<buildCommand>make</buildCommand>
+				<buildArguments>-j2</buildArguments>
+				<buildTarget>timeGaussianFactor.run</buildTarget>
+				<stopOnError>true</stopOnError>
+				<useDefaultCommand>true</useDefaultCommand>
+				<runAllBuilders>true</runAllBuilders>
+			</target>
+			<target name="timeVectorConfig.run" path="linear" targetID="org.eclipse.cdt.build.MakeTargetBuilder">
+				<buildCommand>make</buildCommand>
+				<buildArguments>-j2</buildArguments>
+				<buildTarget>timeVectorConfig.run</buildTarget>
+				<stopOnError>true</stopOnError>
+				<useDefaultCommand>true</useDefaultCommand>
+				<runAllBuilders>true</runAllBuilders>
+			</target>
+			<target name="testVectorBTree.run" path="linear" targetID="org.eclipse.cdt.build.MakeTargetBuilder">
+				<buildCommand>make</buildCommand>
+				<buildArguments>-j2</buildArguments>
+				<buildTarget>testVectorBTree.run</buildTarget>
+				<stopOnError>true</stopOnError>
+				<useDefaultCommand>true</useDefaultCommand>
+				<runAllBuilders>true</runAllBuilders>
+			</target>
+			<target name="testVectorMap.run" path="linear" targetID="org.eclipse.cdt.build.MakeTargetBuilder">
+				<buildCommand>make</buildCommand>
+				<buildArguments>-j2</buildArguments>
+				<buildTarget>testVectorMap.run</buildTarget>
+				<stopOnError>true</stopOnError>
+				<useDefaultCommand>true</useDefaultCommand>
+				<runAllBuilders>true</runAllBuilders>
+			</target>
+			<target name="testNoiseModel.run" path="linear" targetID="org.eclipse.cdt.build.MakeTargetBuilder">
+				<buildCommand>make</buildCommand>
+				<buildArguments>-j2</buildArguments>
+				<buildTarget>testNoiseModel.run</buildTarget>
+				<stopOnError>true</stopOnError>
+				<useDefaultCommand>true</useDefaultCommand>
+				<runAllBuilders>true</runAllBuilders>
+			</target>
+			<target name="testBayesNetPreconditioner.run" path="linear" targetID="org.eclipse.cdt.build.MakeTargetBuilder">
+				<buildCommand>make</buildCommand>
+				<buildArguments>-j2</buildArguments>
+				<buildTarget>testBayesNetPreconditioner.run</buildTarget>
+				<stopOnError>true</stopOnError>
+				<useDefaultCommand>true</useDefaultCommand>
+				<runAllBuilders>true</runAllBuilders>
+			</target>
+			<target name="testErrors.run" path="linear" targetID="org.eclipse.cdt.build.MakeTargetBuilder">
+				<buildCommand>make</buildCommand>
+				<buildTarget>testErrors.run</buildTarget>
+				<stopOnError>true</stopOnError>
+				<useDefaultCommand>false</useDefaultCommand>
+				<runAllBuilders>true</runAllBuilders>
+			</target>
+			<target name="check" path="build/linear" targetID="org.eclipse.cdt.build.MakeTargetBuilder">
+				<buildCommand>make</buildCommand>
+				<buildArguments>-j2</buildArguments>
+				<buildTarget>check</buildTarget>
+				<stopOnError>true</stopOnError>
+				<useDefaultCommand>true</useDefaultCommand>
+				<runAllBuilders>true</runAllBuilders>
+			</target>
+			<target name="tests/testGaussianJunctionTree.run" path="build/linear" targetID="org.eclipse.cdt.build.MakeTargetBuilder">
+				<buildCommand>make</buildCommand>
+				<buildArguments>-j2</buildArguments>
+				<buildTarget>tests/testGaussianJunctionTree.run</buildTarget>
+				<stopOnError>true</stopOnError>
+				<useDefaultCommand>true</useDefaultCommand>
+				<runAllBuilders>true</runAllBuilders>
+			</target>
+			<target name="tests/testGaussianFactor.run" path="build/linear" targetID="org.eclipse.cdt.build.MakeTargetBuilder">
+				<buildCommand>make</buildCommand>
+				<buildArguments>-j2</buildArguments>
+				<buildTarget>tests/testGaussianFactor.run</buildTarget>
+				<stopOnError>true</stopOnError>
+				<useDefaultCommand>true</useDefaultCommand>
+				<runAllBuilders>true</runAllBuilders>
+			</target>
+			<target name="tests/testGaussianConditional.run" path="build/linear" targetID="org.eclipse.cdt.build.MakeTargetBuilder">
+				<buildCommand>make</buildCommand>
+				<buildArguments>-j2</buildArguments>
+				<buildTarget>tests/testGaussianConditional.run</buildTarget>
+				<stopOnError>true</stopOnError>
+				<useDefaultCommand>true</useDefaultCommand>
+				<runAllBuilders>true</runAllBuilders>
+			</target>
+			<target name="tests/timeSLAMlike.run" path="build/linear" targetID="org.eclipse.cdt.build.MakeTargetBuilder">
+				<buildCommand>make</buildCommand>
+				<buildArguments>-j2</buildArguments>
+				<buildTarget>tests/timeSLAMlike.run</buildTarget>
+				<stopOnError>true</stopOnError>
+				<useDefaultCommand>true</useDefaultCommand>
+				<runAllBuilders>true</runAllBuilders>
+			</target>
+			<target name="check" path="base" targetID="org.eclipse.cdt.build.MakeTargetBuilder">
+				<buildCommand>make</buildCommand>
+				<buildArguments>-j2</buildArguments>
+				<buildTarget>check</buildTarget>
+				<stopOnError>true</stopOnError>
+				<useDefaultCommand>true</useDefaultCommand>
+				<runAllBuilders>true</runAllBuilders>
+			</target>
+			<target name="clean" path="base" targetID="org.eclipse.cdt.build.MakeTargetBuilder">
+				<buildCommand>make</buildCommand>
+				<buildArguments>-j2</buildArguments>
+				<buildTarget>clean</buildTarget>
+				<stopOnError>true</stopOnError>
+				<useDefaultCommand>true</useDefaultCommand>
+				<runAllBuilders>true</runAllBuilders>
+			</target>
+			<target name="testBTree.run" path="base" targetID="org.eclipse.cdt.build.MakeTargetBuilder">
+				<buildCommand>make</buildCommand>
+				<buildArguments>-j2</buildArguments>
+				<buildTarget>testBTree.run</buildTarget>
+				<stopOnError>true</stopOnError>
+				<useDefaultCommand>true</useDefaultCommand>
+				<runAllBuilders>true</runAllBuilders>
+			</target>
+			<target name="testDSF.run" path="base" targetID="org.eclipse.cdt.build.MakeTargetBuilder">
+				<buildCommand>make</buildCommand>
+				<buildArguments>-j2</buildArguments>
+				<buildTarget>testDSF.run</buildTarget>
+				<stopOnError>true</stopOnError>
+				<useDefaultCommand>true</useDefaultCommand>
+				<runAllBuilders>true</runAllBuilders>
+			</target>
+			<target name="testDSFVector.run" path="base" targetID="org.eclipse.cdt.build.MakeTargetBuilder">
+				<buildCommand>make</buildCommand>
+				<buildArguments>-j2</buildArguments>
+				<buildTarget>testDSFVector.run</buildTarget>
+				<stopOnError>true</stopOnError>
+				<useDefaultCommand>true</useDefaultCommand>
+				<runAllBuilders>true</runAllBuilders>
+			</target>
+			<target name="testMatrix.run" path="base" targetID="org.eclipse.cdt.build.MakeTargetBuilder">
+				<buildCommand>make</buildCommand>
+				<buildArguments>-j2</buildArguments>
+				<buildTarget>testMatrix.run</buildTarget>
+				<stopOnError>true</stopOnError>
+				<useDefaultCommand>true</useDefaultCommand>
+				<runAllBuilders>true</runAllBuilders>
+			</target>
+			<target name="testSPQRUtil.run" path="base" targetID="org.eclipse.cdt.build.MakeTargetBuilder">
+				<buildCommand>make</buildCommand>
+				<buildArguments>-j2</buildArguments>
+				<buildTarget>testSPQRUtil.run</buildTarget>
+				<stopOnError>true</stopOnError>
+				<useDefaultCommand>true</useDefaultCommand>
+				<runAllBuilders>true</runAllBuilders>
+			</target>
+			<target name="testVector.run" path="base" targetID="org.eclipse.cdt.build.MakeTargetBuilder">
+				<buildCommand>make</buildCommand>
+				<buildArguments>-j2</buildArguments>
+				<buildTarget>testVector.run</buildTarget>
+				<stopOnError>true</stopOnError>
+				<useDefaultCommand>true</useDefaultCommand>
+				<runAllBuilders>true</runAllBuilders>
+			</target>
+			<target name="timeMatrix.run" path="base" targetID="org.eclipse.cdt.build.MakeTargetBuilder">
+				<buildCommand>make</buildCommand>
+				<buildArguments>-j2</buildArguments>
+				<buildTarget>timeMatrix.run</buildTarget>
+				<stopOnError>true</stopOnError>
+				<useDefaultCommand>true</useDefaultCommand>
+				<runAllBuilders>true</runAllBuilders>
+			</target>
+			<target name="all" path="base" targetID="org.eclipse.cdt.build.MakeTargetBuilder">
+				<buildCommand>make</buildCommand>
+				<buildArguments>-j2</buildArguments>
+				<buildTarget>all</buildTarget>
+				<stopOnError>true</stopOnError>
+				<useDefaultCommand>true</useDefaultCommand>
+				<runAllBuilders>true</runAllBuilders>
+			</target>
+			<target name="check" path="build/inference" targetID="org.eclipse.cdt.build.MakeTargetBuilder">
+				<buildCommand>make</buildCommand>
+				<buildArguments>-j2</buildArguments>
+				<buildTarget>check</buildTarget>
+				<stopOnError>true</stopOnError>
+				<useDefaultCommand>true</useDefaultCommand>
+				<runAllBuilders>true</runAllBuilders>
+			</target>
+			<target name="testClusterTree.run" path="build/inference" targetID="org.eclipse.cdt.build.MakeTargetBuilder">
+				<buildCommand>make</buildCommand>
+				<buildArguments>-j2</buildArguments>
+				<buildTarget>testClusterTree.run</buildTarget>
+				<stopOnError>true</stopOnError>
+				<useDefaultCommand>true</useDefaultCommand>
+				<runAllBuilders>true</runAllBuilders>
+			</target>
+			<target name="testJunctionTree.run" path="build/inference" targetID="org.eclipse.cdt.build.MakeTargetBuilder">
+				<buildCommand>make</buildCommand>
+				<buildArguments>-j2</buildArguments>
+				<buildTarget>testJunctionTree.run</buildTarget>
+				<stopOnError>true</stopOnError>
+				<useDefaultCommand>true</useDefaultCommand>
+				<runAllBuilders>true</runAllBuilders>
+			</target>
+			<target name="tests/testEliminationTree.run" path="build/inference" targetID="org.eclipse.cdt.build.MakeTargetBuilder">
+				<buildCommand>make</buildCommand>
+				<buildArguments>-j2</buildArguments>
+				<buildTarget>tests/testEliminationTree.run</buildTarget>
+				<stopOnError>true</stopOnError>
+				<useDefaultCommand>true</useDefaultCommand>
+				<runAllBuilders>true</runAllBuilders>
+			</target>
+			<target name="tests/testSymbolicFactor.run" path="build/inference" targetID="org.eclipse.cdt.build.MakeTargetBuilder">
+				<buildCommand>make</buildCommand>
+				<buildArguments>-j2</buildArguments>
+				<buildTarget>tests/testSymbolicFactor.run</buildTarget>
+				<stopOnError>true</stopOnError>
+				<useDefaultCommand>true</useDefaultCommand>
+				<runAllBuilders>true</runAllBuilders>
+			</target>
+			<target name="tests/testVariableSlots.run" path="build/inference" targetID="org.eclipse.cdt.build.MakeTargetBuilder">
+				<buildCommand>make</buildCommand>
+				<buildArguments>-j2</buildArguments>
+				<buildTarget>tests/testVariableSlots.run</buildTarget>
+				<stopOnError>true</stopOnError>
+				<useDefaultCommand>true</useDefaultCommand>
+				<runAllBuilders>true</runAllBuilders>
+			</target>
+			<target name="tests/testConditional.run" path="build/inference" targetID="org.eclipse.cdt.build.MakeTargetBuilder">
+				<buildCommand>make</buildCommand>
+				<buildArguments>-j2</buildArguments>
+				<buildTarget>tests/testConditional.run</buildTarget>
+				<stopOnError>true</stopOnError>
+				<useDefaultCommand>true</useDefaultCommand>
+				<runAllBuilders>true</runAllBuilders>
+			</target>
+			<target name="tests/testSymbolicFactorGraph.run" path="build/inference" targetID="org.eclipse.cdt.build.MakeTargetBuilder">
+				<buildCommand>make</buildCommand>
+				<buildArguments>-j2</buildArguments>
+				<buildTarget>tests/testSymbolicFactorGraph.run</buildTarget>
+				<stopOnError>true</stopOnError>
+				<useDefaultCommand>true</useDefaultCommand>
+				<runAllBuilders>true</runAllBuilders>
+			</target>
+			<target name="all" path="nonlinear" targetID="org.eclipse.cdt.build.MakeTargetBuilder">
+				<buildCommand>make</buildCommand>
+				<buildArguments>-j2</buildArguments>
+				<buildTarget>all</buildTarget>
+				<stopOnError>true</stopOnError>
+				<useDefaultCommand>true</useDefaultCommand>
+				<runAllBuilders>true</runAllBuilders>
+			</target>
+			<target name="testNonlinearConstraint.run" path="nonlinear" targetID="org.eclipse.cdt.build.MakeTargetBuilder">
+				<buildCommand>make</buildCommand>
+				<buildArguments>-j2</buildArguments>
+				<buildTarget>testNonlinearConstraint.run</buildTarget>
+				<stopOnError>true</stopOnError>
+				<useDefaultCommand>true</useDefaultCommand>
+				<runAllBuilders>true</runAllBuilders>
+			</target>
+			<target name="testLieConfig.run" path="nonlinear" targetID="org.eclipse.cdt.build.MakeTargetBuilder">
+				<buildCommand>make</buildCommand>
+				<buildArguments>-j2</buildArguments>
+				<buildTarget>testLieConfig.run</buildTarget>
+				<stopOnError>true</stopOnError>
+				<useDefaultCommand>true</useDefaultCommand>
+				<runAllBuilders>true</runAllBuilders>
+			</target>
+			<target name="testConstraintOptimizer.run" path="nonlinear" targetID="org.eclipse.cdt.build.MakeTargetBuilder">
+				<buildCommand>make</buildCommand>
+				<buildArguments>-j2</buildArguments>
+				<buildTarget>testConstraintOptimizer.run</buildTarget>
+				<stopOnError>true</stopOnError>
+				<useDefaultCommand>true</useDefaultCommand>
+				<runAllBuilders>true</runAllBuilders>
+			</target>
+			<target name="check" path="build_retract" targetID="org.eclipse.cdt.build.MakeTargetBuilder">
+				<buildCommand>make</buildCommand>
+				<buildArguments>-j2</buildArguments>
+				<buildTarget>check</buildTarget>
+				<stopOnError>true</stopOnError>
+				<useDefaultCommand>true</useDefaultCommand>
+				<runAllBuilders>true</runAllBuilders>
+			</target>
+			<target name="all" path="slam" targetID="org.eclipse.cdt.build.MakeTargetBuilder">
+				<buildCommand>make</buildCommand>
+				<buildArguments>-j2</buildArguments>
+				<buildTarget>all</buildTarget>
+				<stopOnError>true</stopOnError>
+				<useDefaultCommand>true</useDefaultCommand>
+				<runAllBuilders>true</runAllBuilders>
+			</target>
+			<target name="check" path="slam" targetID="org.eclipse.cdt.build.MakeTargetBuilder">
+				<buildCommand>make</buildCommand>
+				<buildArguments>-j2</buildArguments>
+				<buildTarget>check</buildTarget>
+				<stopOnError>true</stopOnError>
+				<useDefaultCommand>true</useDefaultCommand>
+				<runAllBuilders>true</runAllBuilders>
+			</target>
+			<target name="clean" path="slam" targetID="org.eclipse.cdt.build.MakeTargetBuilder">
+				<buildCommand>make</buildCommand>
+				<buildArguments>-j2</buildArguments>
+				<buildTarget>clean</buildTarget>
+				<stopOnError>true</stopOnError>
+				<useDefaultCommand>true</useDefaultCommand>
+				<runAllBuilders>true</runAllBuilders>
+			</target>
+			<target name="testPlanarSLAM.run" path="slam" targetID="org.eclipse.cdt.build.MakeTargetBuilder">
+				<buildCommand>make</buildCommand>
+				<buildArguments>-j2</buildArguments>
+				<buildTarget>testPlanarSLAM.run</buildTarget>
+				<stopOnError>true</stopOnError>
+				<useDefaultCommand>true</useDefaultCommand>
+				<runAllBuilders>true</runAllBuilders>
+			</target>
+			<target name="testPose2Config.run" path="slam" targetID="org.eclipse.cdt.build.MakeTargetBuilder">
+				<buildCommand>make</buildCommand>
+				<buildArguments>-j2</buildArguments>
+				<buildTarget>testPose2Config.run</buildTarget>
+				<stopOnError>true</stopOnError>
+				<useDefaultCommand>true</useDefaultCommand>
+				<runAllBuilders>true</runAllBuilders>
+			</target>
+			<target name="testPose2Factor.run" path="slam" targetID="org.eclipse.cdt.build.MakeTargetBuilder">
+				<buildCommand>make</buildCommand>
+				<buildArguments>-j2</buildArguments>
+				<buildTarget>testPose2Factor.run</buildTarget>
+				<stopOnError>true</stopOnError>
+				<useDefaultCommand>true</useDefaultCommand>
+				<runAllBuilders>true</runAllBuilders>
+			</target>
+			<target name="testPose2Prior.run" path="slam" targetID="org.eclipse.cdt.build.MakeTargetBuilder">
+				<buildCommand>make</buildCommand>
+				<buildArguments>-j2</buildArguments>
+				<buildTarget>testPose2Prior.run</buildTarget>
+				<stopOnError>true</stopOnError>
+				<useDefaultCommand>true</useDefaultCommand>
+				<runAllBuilders>true</runAllBuilders>
+			</target>
+			<target name="testPose2SLAM.run" path="slam" targetID="org.eclipse.cdt.build.MakeTargetBuilder">
+				<buildCommand>make</buildCommand>
+				<buildArguments>-j2</buildArguments>
+				<buildTarget>testPose2SLAM.run</buildTarget>
+				<stopOnError>true</stopOnError>
+				<useDefaultCommand>true</useDefaultCommand>
+				<runAllBuilders>true</runAllBuilders>
+			</target>
+			<target name="testPose3Config.run" path="slam" targetID="org.eclipse.cdt.build.MakeTargetBuilder">
+				<buildCommand>make</buildCommand>
+				<buildArguments>-j2</buildArguments>
+				<buildTarget>testPose3Config.run</buildTarget>
+				<stopOnError>true</stopOnError>
+				<useDefaultCommand>true</useDefaultCommand>
+				<runAllBuilders>true</runAllBuilders>
+			</target>
+			<target name="testPose3SLAM.run" path="slam" targetID="org.eclipse.cdt.build.MakeTargetBuilder">
+				<buildCommand>make</buildCommand>
+				<buildArguments>-j2</buildArguments>
+				<buildTarget>testPose3SLAM.run</buildTarget>
+				<stopOnError>true</stopOnError>
+				<useDefaultCommand>true</useDefaultCommand>
+				<runAllBuilders>true</runAllBuilders>
+			</target>
+			<target name="testSimulated2DOriented.run" path="slam" targetID="org.eclipse.cdt.build.MakeTargetBuilder">
+				<buildCommand>make</buildCommand>
 				<buildArguments/>
-				<buildTarget>tests/testBayesTree.run</buildTarget>
-				<stopOnError>true</stopOnError>
-				<useDefaultCommand>false</useDefaultCommand>
-				<runAllBuilders>true</runAllBuilders>
-			</target>
-			<target name="testBinaryBayesNet.run" path="inference" targetID="org.eclipse.cdt.build.MakeTargetBuilder">
+				<buildTarget>testSimulated2DOriented.run</buildTarget>
+				<stopOnError>true</stopOnError>
+				<useDefaultCommand>false</useDefaultCommand>
+				<runAllBuilders>true</runAllBuilders>
+			</target>
+			<target name="testVSLAMConfig.run" path="slam" targetID="org.eclipse.cdt.build.MakeTargetBuilder">
+				<buildCommand>make</buildCommand>
+				<buildArguments>-j2</buildArguments>
+				<buildTarget>testVSLAMConfig.run</buildTarget>
+				<stopOnError>true</stopOnError>
+				<useDefaultCommand>true</useDefaultCommand>
+				<runAllBuilders>true</runAllBuilders>
+			</target>
+			<target name="testVSLAMFactor.run" path="slam" targetID="org.eclipse.cdt.build.MakeTargetBuilder">
+				<buildCommand>make</buildCommand>
+				<buildArguments>-j2</buildArguments>
+				<buildTarget>testVSLAMFactor.run</buildTarget>
+				<stopOnError>true</stopOnError>
+				<useDefaultCommand>true</useDefaultCommand>
+				<runAllBuilders>true</runAllBuilders>
+			</target>
+			<target name="testVSLAMGraph.run" path="slam" targetID="org.eclipse.cdt.build.MakeTargetBuilder">
+				<buildCommand>make</buildCommand>
+				<buildArguments>-j2</buildArguments>
+				<buildTarget>testVSLAMGraph.run</buildTarget>
+				<stopOnError>true</stopOnError>
+				<useDefaultCommand>true</useDefaultCommand>
+				<runAllBuilders>true</runAllBuilders>
+			</target>
+			<target name="testPose3Factor.run" path="slam" targetID="org.eclipse.cdt.build.MakeTargetBuilder">
+				<buildCommand>make</buildCommand>
+				<buildArguments>-j2</buildArguments>
+				<buildTarget>testPose3Factor.run</buildTarget>
+				<stopOnError>true</stopOnError>
+				<useDefaultCommand>true</useDefaultCommand>
+				<runAllBuilders>true</runAllBuilders>
+			</target>
+			<target name="testSimulated2D.run" path="slam" targetID="org.eclipse.cdt.build.MakeTargetBuilder">
 				<buildCommand>make</buildCommand>
 				<buildArguments/>
-				<buildTarget>testBinaryBayesNet.run</buildTarget>
-				<stopOnError>true</stopOnError>
-				<useDefaultCommand>false</useDefaultCommand>
-				<runAllBuilders>true</runAllBuilders>
-			</target>
-			<target name="testFactorGraph.run" path="inference" targetID="org.eclipse.cdt.build.MakeTargetBuilder">
-				<buildCommand>make</buildCommand>
-				<buildArguments>-j2</buildArguments>
-				<buildTarget>testFactorGraph.run</buildTarget>
-				<stopOnError>true</stopOnError>
-				<useDefaultCommand>true</useDefaultCommand>
-				<runAllBuilders>true</runAllBuilders>
-			</target>
-			<target name="testISAM.run" path="inference" targetID="org.eclipse.cdt.build.MakeTargetBuilder">
-				<buildCommand>make</buildCommand>
-				<buildArguments>-j2</buildArguments>
-				<buildTarget>testISAM.run</buildTarget>
-				<stopOnError>true</stopOnError>
-				<useDefaultCommand>true</useDefaultCommand>
-				<runAllBuilders>true</runAllBuilders>
-			</target>
-			<target name="testJunctionTree.run" path="inference" targetID="org.eclipse.cdt.build.MakeTargetBuilder">
-				<buildCommand>make</buildCommand>
-				<buildArguments>-j2</buildArguments>
-				<buildTarget>testJunctionTree.run</buildTarget>
-				<stopOnError>true</stopOnError>
-				<useDefaultCommand>true</useDefaultCommand>
-				<runAllBuilders>true</runAllBuilders>
-			</target>
-			<target name="testKey.run" path="inference" targetID="org.eclipse.cdt.build.MakeTargetBuilder">
-				<buildCommand>make</buildCommand>
-				<buildArguments>-j2</buildArguments>
-				<buildTarget>testKey.run</buildTarget>
-				<stopOnError>true</stopOnError>
-				<useDefaultCommand>true</useDefaultCommand>
-				<runAllBuilders>true</runAllBuilders>
-			</target>
-			<target name="testOrdering.run" path="inference" targetID="org.eclipse.cdt.build.MakeTargetBuilder">
-				<buildCommand>make</buildCommand>
-				<buildArguments>-j2</buildArguments>
-				<buildTarget>testOrdering.run</buildTarget>
-				<stopOnError>true</stopOnError>
-				<useDefaultCommand>true</useDefaultCommand>
-				<runAllBuilders>true</runAllBuilders>
-			</target>
-			<target name="testSymbolicBayesNet.run" path="inference" targetID="org.eclipse.cdt.build.MakeTargetBuilder">
+				<buildTarget>testSimulated2D.run</buildTarget>
+				<stopOnError>true</stopOnError>
+				<useDefaultCommand>false</useDefaultCommand>
+				<runAllBuilders>true</runAllBuilders>
+			</target>
+			<target name="testSimulated3D.run" path="slam" targetID="org.eclipse.cdt.build.MakeTargetBuilder">
 				<buildCommand>make</buildCommand>
 				<buildArguments/>
-				<buildTarget>testSymbolicBayesNet.run</buildTarget>
-				<stopOnError>true</stopOnError>
-				<useDefaultCommand>false</useDefaultCommand>
-				<runAllBuilders>true</runAllBuilders>
-			</target>
-			<target name="tests/testSymbolicFactor.run" path="inference" targetID="org.eclipse.cdt.build.MakeTargetBuilder">
-				<buildCommand>make</buildCommand>
-				<buildArguments/>
-				<buildTarget>tests/testSymbolicFactor.run</buildTarget>
-				<stopOnError>true</stopOnError>
-				<useDefaultCommand>false</useDefaultCommand>
-				<runAllBuilders>true</runAllBuilders>
-			</target>
-			<target name="testSymbolicFactorGraph.run" path="inference" targetID="org.eclipse.cdt.build.MakeTargetBuilder">
-				<buildCommand>make</buildCommand>
-				<buildArguments/>
-				<buildTarget>testSymbolicFactorGraph.run</buildTarget>
-				<stopOnError>true</stopOnError>
-				<useDefaultCommand>false</useDefaultCommand>
-				<runAllBuilders>true</runAllBuilders>
-			</target>
-			<target name="timeSymbolMaps.run" path="inference" targetID="org.eclipse.cdt.build.MakeTargetBuilder">
-				<buildCommand>make</buildCommand>
-				<buildArguments>-j2</buildArguments>
-				<buildTarget>timeSymbolMaps.run</buildTarget>
-				<stopOnError>true</stopOnError>
-				<useDefaultCommand>true</useDefaultCommand>
-				<runAllBuilders>true</runAllBuilders>
-			</target>
-			<target name="tests/testBayesTree" path="inference" targetID="org.eclipse.cdt.build.MakeTargetBuilder">
-				<buildCommand>make</buildCommand>
-				<buildArguments/>
-				<buildTarget>tests/testBayesTree</buildTarget>
-				<stopOnError>true</stopOnError>
-				<useDefaultCommand>false</useDefaultCommand>
-				<runAllBuilders>true</runAllBuilders>
-			</target>
-			<target name="tests/testPose2.run" path="build_retract/gtsam/geometry" targetID="org.eclipse.cdt.build.MakeTargetBuilder">
-				<buildCommand>make</buildCommand>
-				<buildArguments>-j2</buildArguments>
-				<buildTarget>tests/testPose2.run</buildTarget>
-				<stopOnError>true</stopOnError>
-				<useDefaultCommand>true</useDefaultCommand>
-				<runAllBuilders>true</runAllBuilders>
-			</target>
-			<target name="tests/testPose3.run" path="build_retract/gtsam/geometry" targetID="org.eclipse.cdt.build.MakeTargetBuilder">
-				<buildCommand>make</buildCommand>
-				<buildArguments>-j2</buildArguments>
-				<buildTarget>tests/testPose3.run</buildTarget>
-				<stopOnError>true</stopOnError>
-				<useDefaultCommand>true</useDefaultCommand>
-				<runAllBuilders>true</runAllBuilders>
-			</target>
-			<target name="all" path="build_wrap" targetID="org.eclipse.cdt.build.MakeTargetBuilder">
-				<buildCommand>make</buildCommand>
-				<buildArguments>-j2</buildArguments>
-				<buildTarget>all</buildTarget>
-				<stopOnError>true</stopOnError>
-				<useDefaultCommand>true</useDefaultCommand>
-				<runAllBuilders>true</runAllBuilders>
-			</target>
-			<target name="check" path="build_wrap" targetID="org.eclipse.cdt.build.MakeTargetBuilder">
-				<buildCommand>make</buildCommand>
-				<buildArguments>-j2</buildArguments>
-				<buildTarget>check</buildTarget>
-				<stopOnError>true</stopOnError>
-				<useDefaultCommand>true</useDefaultCommand>
-				<runAllBuilders>true</runAllBuilders>
-			</target>
-			<target name="clean" path="build_wrap" targetID="org.eclipse.cdt.build.MakeTargetBuilder">
-				<buildCommand>make</buildCommand>
-				<buildArguments>-j2</buildArguments>
-				<buildTarget>clean</buildTarget>
-				<stopOnError>true</stopOnError>
-				<useDefaultCommand>true</useDefaultCommand>
-				<runAllBuilders>true</runAllBuilders>
-			</target>
-			<target name="testAHRS.run" path="build/gtsam_unstable/slam/tests" targetID="org.eclipse.cdt.build.MakeTargetBuilder">
-				<buildCommand>make</buildCommand>
-				<buildArguments>-j5</buildArguments>
-				<buildTarget>testAHRS.run</buildTarget>
-				<stopOnError>true</stopOnError>
-				<useDefaultCommand>true</useDefaultCommand>
-				<runAllBuilders>true</runAllBuilders>
-			</target>
-			<target name="testInvDepthFactor3.run" path="build/gtsam_unstable/slam/tests" targetID="org.eclipse.cdt.build.MakeTargetBuilder">
-				<buildCommand>make</buildCommand>
-				<buildArguments>-j5</buildArguments>
-				<buildTarget>testInvDepthFactor3.run</buildTarget>
-				<stopOnError>true</stopOnError>
-				<useDefaultCommand>true</useDefaultCommand>
-				<runAllBuilders>true</runAllBuilders>
-			</target>
-			<target name="testMultiProjectionFactor.run" path="build/gtsam_unstable/slam/tests" targetID="org.eclipse.cdt.build.MakeTargetBuilder">
-				<buildCommand>make</buildCommand>
-				<buildArguments>-j5</buildArguments>
-				<buildTarget>testMultiProjectionFactor.run</buildTarget>
-				<stopOnError>true</stopOnError>
-				<useDefaultCommand>true</useDefaultCommand>
-				<runAllBuilders>true</runAllBuilders>
-			</target>
-			<target name="testPoseRotationPrior.run" path="build/gtsam_unstable/slam/tests" targetID="org.eclipse.cdt.build.MakeTargetBuilder">
-				<buildCommand>make</buildCommand>
-				<buildArguments>-j5</buildArguments>
-				<buildTarget>testPoseRotationPrior.run</buildTarget>
-				<stopOnError>true</stopOnError>
-				<useDefaultCommand>true</useDefaultCommand>
-				<runAllBuilders>true</runAllBuilders>
-			</target>
-			<target name="testPoseTranslationPrior.run" path="build/gtsam_unstable/slam/tests" targetID="org.eclipse.cdt.build.MakeTargetBuilder">
-				<buildCommand>make</buildCommand>
-				<buildArguments>-j5</buildArguments>
-				<buildTarget>testPoseTranslationPrior.run</buildTarget>
-				<stopOnError>true</stopOnError>
-				<useDefaultCommand>true</useDefaultCommand>
-				<runAllBuilders>true</runAllBuilders>
-			</target>
-			<target name="testReferenceFrameFactor.run" path="build/gtsam_unstable/slam/tests" targetID="org.eclipse.cdt.build.MakeTargetBuilder">
-				<buildCommand>make</buildCommand>
-				<buildArguments>-j5</buildArguments>
-				<buildTarget>testReferenceFrameFactor.run</buildTarget>
-				<stopOnError>true</stopOnError>
-				<useDefaultCommand>true</useDefaultCommand>
-				<runAllBuilders>true</runAllBuilders>
-			</target>
-			<target name="testSmartProjectionFactor.run" path="build/gtsam_unstable/slam/tests" targetID="org.eclipse.cdt.build.MakeTargetBuilder">
-				<buildCommand>make</buildCommand>
-				<buildArguments>-j5</buildArguments>
-				<buildTarget>testSmartProjectionFactor.run</buildTarget>
-				<stopOnError>true</stopOnError>
-				<useDefaultCommand>true</useDefaultCommand>
-				<runAllBuilders>true</runAllBuilders>
-			</target>
-			<target name="testTSAMFactors.run" path="build/gtsam_unstable/slam/tests" targetID="org.eclipse.cdt.build.MakeTargetBuilder">
-				<buildCommand>make</buildCommand>
-				<buildArguments>-j5</buildArguments>
-				<buildTarget>testTSAMFactors.run</buildTarget>
-				<stopOnError>true</stopOnError>
-				<useDefaultCommand>true</useDefaultCommand>
-				<runAllBuilders>true</runAllBuilders>
-			</target>
-<<<<<<< HEAD
-			<target name="testInertialNavFactor_GlobalVelocity.run" path="build/gtsam_unstable/slam/tests" targetID="org.eclipse.cdt.build.MakeTargetBuilder">
-				<buildCommand>make</buildCommand>
-				<buildArguments>-j5</buildArguments>
-				<buildTarget>testInertialNavFactor_GlobalVelocity.run</buildTarget>
-				<stopOnError>true</stopOnError>
-				<useDefaultCommand>true</useDefaultCommand>
-				<runAllBuilders>true</runAllBuilders>
-			</target>
-			<target name="testInvDepthFactorVariant3.run" path="build/gtsam_unstable/slam/tests" targetID="org.eclipse.cdt.build.MakeTargetBuilder">
-				<buildCommand>make</buildCommand>
-				<buildArguments>-j5</buildArguments>
-				<buildTarget>testInvDepthFactorVariant3.run</buildTarget>
-				<stopOnError>true</stopOnError>
-				<useDefaultCommand>true</useDefaultCommand>
-				<runAllBuilders>true</runAllBuilders>
-			</target>
-			<target name="testInvDepthFactorVariant1.run" path="build/gtsam_unstable/slam/tests" targetID="org.eclipse.cdt.build.MakeTargetBuilder">
-				<buildCommand>make</buildCommand>
-				<buildArguments>-j5</buildArguments>
-				<buildTarget>testInvDepthFactorVariant1.run</buildTarget>
-				<stopOnError>true</stopOnError>
-				<useDefaultCommand>true</useDefaultCommand>
-				<runAllBuilders>true</runAllBuilders>
-			</target>
-			<target name="testEquivInertialNavFactor_GlobalVel.run" path="build/gtsam_unstable/slam/tests" targetID="org.eclipse.cdt.build.MakeTargetBuilder">
-				<buildCommand>make</buildCommand>
-				<buildArguments>-j5</buildArguments>
-				<buildTarget>testEquivInertialNavFactor_GlobalVel.run</buildTarget>
-				<stopOnError>true</stopOnError>
-				<useDefaultCommand>true</useDefaultCommand>
-				<runAllBuilders>true</runAllBuilders>
-			</target>
-			<target name="testInvDepthFactorVariant2.run" path="build/gtsam_unstable/slam/tests" targetID="org.eclipse.cdt.build.MakeTargetBuilder">
-				<buildCommand>make</buildCommand>
-				<buildArguments>-j5</buildArguments>
-				<buildTarget>testInvDepthFactorVariant2.run</buildTarget>
-				<stopOnError>true</stopOnError>
-				<useDefaultCommand>true</useDefaultCommand>
-				<runAllBuilders>true</runAllBuilders>
-			</target>
-			<target name="testRelativeElevationFactor.run" path="build/gtsam_unstable/slam/tests" targetID="org.eclipse.cdt.build.MakeTargetBuilder">
-				<buildCommand>make</buildCommand>
-				<buildArguments>-j5</buildArguments>
-				<buildTarget>testRelativeElevationFactor.run</buildTarget>
-				<stopOnError>true</stopOnError>
-				<useDefaultCommand>true</useDefaultCommand>
-				<runAllBuilders>true</runAllBuilders>
-			</target>
-			<target name="testPoseBetweenFactor.run" path="build/gtsam_unstable/slam/tests" targetID="org.eclipse.cdt.build.MakeTargetBuilder">
-				<buildCommand>make</buildCommand>
-				<buildArguments>-j5</buildArguments>
-				<buildTarget>testPoseBetweenFactor.run</buildTarget>
-				<stopOnError>true</stopOnError>
-				<useDefaultCommand>true</useDefaultCommand>
-				<runAllBuilders>true</runAllBuilders>
-			</target>
-			<target name="testGaussianFactorGraph.run" path="build/gtsam/linear/tests" targetID="org.eclipse.cdt.build.MakeTargetBuilder">
-=======
-			<target name="testGaussianFactorGraphUnordered.run" path="build/gtsam/linear/tests" targetID="org.eclipse.cdt.build.MakeTargetBuilder">
->>>>>>> c212ba09
-				<buildCommand>make</buildCommand>
-				<buildArguments>-j5</buildArguments>
-				<buildTarget>testGaussianFactorGraphUnordered.run</buildTarget>
-				<stopOnError>true</stopOnError>
-				<useDefaultCommand>true</useDefaultCommand>
-				<runAllBuilders>true</runAllBuilders>
-			</target>
-			<target name="testGaussianBayesNetUnordered.run" path="build/gtsam/linear/tests" targetID="org.eclipse.cdt.build.MakeTargetBuilder">
-				<buildCommand>make</buildCommand>
-				<buildArguments>-j5</buildArguments>
-				<buildTarget>testGaussianBayesNetUnordered.run</buildTarget>
-				<stopOnError>true</stopOnError>
-				<useDefaultCommand>true</useDefaultCommand>
-				<runAllBuilders>true</runAllBuilders>
-			</target>
-			<target name="testGaussianConditional.run" path="build/gtsam/linear/tests" targetID="org.eclipse.cdt.build.MakeTargetBuilder">
-				<buildCommand>make</buildCommand>
-				<buildArguments>-j5</buildArguments>
-				<buildTarget>testGaussianConditional.run</buildTarget>
-				<stopOnError>true</stopOnError>
-				<useDefaultCommand>true</useDefaultCommand>
-				<runAllBuilders>true</runAllBuilders>
-			</target>
-			<target name="testGaussianDensity.run" path="build/gtsam/linear/tests" targetID="org.eclipse.cdt.build.MakeTargetBuilder">
-				<buildCommand>make</buildCommand>
-				<buildArguments>-j5</buildArguments>
-				<buildTarget>testGaussianDensity.run</buildTarget>
-				<stopOnError>true</stopOnError>
-				<useDefaultCommand>true</useDefaultCommand>
-				<runAllBuilders>true</runAllBuilders>
-			</target>
-			<target name="testGaussianJunctionTree.run" path="build/gtsam/linear/tests" targetID="org.eclipse.cdt.build.MakeTargetBuilder">
-				<buildCommand>make</buildCommand>
-				<buildArguments>-j5</buildArguments>
-				<buildTarget>testGaussianJunctionTree.run</buildTarget>
-				<stopOnError>true</stopOnError>
-				<useDefaultCommand>true</useDefaultCommand>
-				<runAllBuilders>true</runAllBuilders>
-			</target>
-			<target name="testHessianFactor.run" path="build/gtsam/linear/tests" targetID="org.eclipse.cdt.build.MakeTargetBuilder">
-				<buildCommand>make</buildCommand>
-				<buildArguments>-j5</buildArguments>
-				<buildTarget>testHessianFactor.run</buildTarget>
-				<stopOnError>true</stopOnError>
-				<useDefaultCommand>true</useDefaultCommand>
-				<runAllBuilders>true</runAllBuilders>
-			</target>
-			<target name="testJacobianFactor.run" path="build/gtsam/linear/tests" targetID="org.eclipse.cdt.build.MakeTargetBuilder">
-				<buildCommand>make</buildCommand>
-				<buildArguments>-j5</buildArguments>
-				<buildTarget>testJacobianFactor.run</buildTarget>
-				<stopOnError>true</stopOnError>
-				<useDefaultCommand>true</useDefaultCommand>
-				<runAllBuilders>true</runAllBuilders>
-			</target>
-			<target name="testKalmanFilter.run" path="build/gtsam/linear/tests" targetID="org.eclipse.cdt.build.MakeTargetBuilder">
-				<buildCommand>make</buildCommand>
-				<buildArguments>-j5</buildArguments>
-				<buildTarget>testKalmanFilter.run</buildTarget>
-				<stopOnError>true</stopOnError>
-				<useDefaultCommand>true</useDefaultCommand>
-				<runAllBuilders>true</runAllBuilders>
-			</target>
-			<target name="testNoiseModel.run" path="build/gtsam/linear/tests" targetID="org.eclipse.cdt.build.MakeTargetBuilder">
-				<buildCommand>make</buildCommand>
-				<buildArguments>-j5</buildArguments>
-				<buildTarget>testNoiseModel.run</buildTarget>
-				<stopOnError>true</stopOnError>
-				<useDefaultCommand>true</useDefaultCommand>
-				<runAllBuilders>true</runAllBuilders>
-			</target>
-			<target name="testSampler.run" path="build/gtsam/linear/tests" targetID="org.eclipse.cdt.build.MakeTargetBuilder">
-				<buildCommand>make</buildCommand>
-				<buildArguments>-j5</buildArguments>
-				<buildTarget>testSampler.run</buildTarget>
-				<stopOnError>true</stopOnError>
-				<useDefaultCommand>true</useDefaultCommand>
-				<runAllBuilders>true</runAllBuilders>
-			</target>
-			<target name="testSerializationLinear.run" path="build/gtsam/linear/tests" targetID="org.eclipse.cdt.build.MakeTargetBuilder">
-				<buildCommand>make</buildCommand>
-				<buildArguments>-j5</buildArguments>
-				<buildTarget>testSerializationLinear.run</buildTarget>
-				<stopOnError>true</stopOnError>
-				<useDefaultCommand>true</useDefaultCommand>
-				<runAllBuilders>true</runAllBuilders>
-			</target>
-			<target name="testVectorValues.run" path="build/gtsam/linear/tests" targetID="org.eclipse.cdt.build.MakeTargetBuilder">
-				<buildCommand>make</buildCommand>
-				<buildArguments>-j5</buildArguments>
-				<buildTarget>testVectorValues.run</buildTarget>
-				<stopOnError>true</stopOnError>
-				<useDefaultCommand>true</useDefaultCommand>
-				<runAllBuilders>true</runAllBuilders>
-			</target>
-			<target name="testGaussianBayesTree.run" path="build/gtsam/linear/tests" targetID="org.eclipse.cdt.build.MakeTargetBuilder">
-				<buildCommand>make</buildCommand>
-				<buildArguments>-j5</buildArguments>
-				<buildTarget>testGaussianBayesTree.run</buildTarget>
-				<stopOnError>true</stopOnError>
-				<useDefaultCommand>true</useDefaultCommand>
-				<runAllBuilders>true</runAllBuilders>
-			</target>
-			<target name="timeCameraExpression.run" path="build/gtsam_unstable/timing" targetID="org.eclipse.cdt.build.MakeTargetBuilder">
-				<buildCommand>make</buildCommand>
-				<buildArguments>-j5</buildArguments>
-				<buildTarget>timeCameraExpression.run</buildTarget>
-				<stopOnError>true</stopOnError>
-				<useDefaultCommand>true</useDefaultCommand>
-				<runAllBuilders>true</runAllBuilders>
-			</target>
-			<target name="timeOneCameraExpression.run" path="build/gtsam_unstable/timing" targetID="org.eclipse.cdt.build.MakeTargetBuilder">
-				<buildCommand>make</buildCommand>
-				<buildArguments>-j5</buildArguments>
-				<buildTarget>timeOneCameraExpression.run</buildTarget>
-				<stopOnError>true</stopOnError>
-				<useDefaultCommand>true</useDefaultCommand>
-				<runAllBuilders>true</runAllBuilders>
-			</target>
-			<target name="timeSFMExpressions.run" path="build/gtsam_unstable/timing" targetID="org.eclipse.cdt.build.MakeTargetBuilder">
-				<buildCommand>make</buildCommand>
-				<buildArguments>-j5</buildArguments>
-				<buildTarget>timeSFMExpressions.run</buildTarget>
-				<stopOnError>true</stopOnError>
-				<useDefaultCommand>true</useDefaultCommand>
-				<runAllBuilders>true</runAllBuilders>
-			</target>
-			<target name="timeAdaptAutoDiff.run" path="build/gtsam_unstable/timing" targetID="org.eclipse.cdt.build.MakeTargetBuilder">
-				<buildCommand>make</buildCommand>
-				<buildArguments>-j5</buildArguments>
-				<buildTarget>timeAdaptAutoDiff.run</buildTarget>
-				<stopOnError>true</stopOnError>
-				<useDefaultCommand>true</useDefaultCommand>
-				<runAllBuilders>true</runAllBuilders>
-			</target>
-			<target name="testCombinedImuFactor.run" path="build/gtsam/navigation/tests" targetID="org.eclipse.cdt.build.MakeTargetBuilder">
-				<buildCommand>make</buildCommand>
-				<buildArguments>-j5</buildArguments>
-				<buildTarget>testCombinedImuFactor.run</buildTarget>
-				<stopOnError>true</stopOnError>
-				<useDefaultCommand>true</useDefaultCommand>
-				<runAllBuilders>true</runAllBuilders>
-			</target>
-			<target name="testImuFactor.run" path="build/gtsam/navigation/tests" targetID="org.eclipse.cdt.build.MakeTargetBuilder">
-				<buildCommand>make</buildCommand>
-				<buildArguments>-j5</buildArguments>
-				<buildTarget>testImuFactor.run</buildTarget>
-				<stopOnError>true</stopOnError>
-				<useDefaultCommand>true</useDefaultCommand>
-				<runAllBuilders>true</runAllBuilders>
-			</target>
-			<target name="clean" path="build/wrap/gtsam" targetID="org.eclipse.cdt.build.MakeTargetBuilder">
-				<buildCommand>make</buildCommand>
-				<buildArguments>-j5</buildArguments>
-				<buildTarget>clean</buildTarget>
-				<stopOnError>true</stopOnError>
-				<useDefaultCommand>true</useDefaultCommand>
-				<runAllBuilders>true</runAllBuilders>
-			</target>
-			<target name="all" path="build/wrap/gtsam" targetID="org.eclipse.cdt.build.MakeTargetBuilder">
-				<buildCommand>make</buildCommand>
-				<buildArguments>-j5</buildArguments>
-				<buildTarget>all</buildTarget>
-				<stopOnError>true</stopOnError>
-				<useDefaultCommand>true</useDefaultCommand>
-				<runAllBuilders>true</runAllBuilders>
-			</target>
-			<target name="all" path="linear" targetID="org.eclipse.cdt.build.MakeTargetBuilder">
-				<buildCommand>make</buildCommand>
-				<buildArguments>-j2</buildArguments>
-				<buildTarget>all</buildTarget>
-				<stopOnError>true</stopOnError>
-				<useDefaultCommand>true</useDefaultCommand>
-				<runAllBuilders>true</runAllBuilders>
-			</target>
-			<target name="clean" path="linear" targetID="org.eclipse.cdt.build.MakeTargetBuilder">
-				<buildCommand>make</buildCommand>
-				<buildArguments>-j2</buildArguments>
-				<buildTarget>clean</buildTarget>
-				<stopOnError>true</stopOnError>
-				<useDefaultCommand>true</useDefaultCommand>
-				<runAllBuilders>true</runAllBuilders>
-			</target>
-			<target name="check" path="linear" targetID="org.eclipse.cdt.build.MakeTargetBuilder">
-				<buildCommand>make</buildCommand>
-				<buildArguments>-j2</buildArguments>
-				<buildTarget>check</buildTarget>
-				<stopOnError>true</stopOnError>
-				<useDefaultCommand>true</useDefaultCommand>
-				<runAllBuilders>true</runAllBuilders>
-			</target>
-			<target name="testGaussianConditional.run" path="linear" targetID="org.eclipse.cdt.build.MakeTargetBuilder">
-				<buildCommand>make</buildCommand>
-				<buildArguments>-j2</buildArguments>
-				<buildTarget>testGaussianConditional.run</buildTarget>
-				<stopOnError>true</stopOnError>
-				<useDefaultCommand>true</useDefaultCommand>
-				<runAllBuilders>true</runAllBuilders>
-			</target>
-			<target name="testGaussianFactor.run" path="linear" targetID="org.eclipse.cdt.build.MakeTargetBuilder">
-				<buildCommand>make</buildCommand>
-				<buildArguments>-j2</buildArguments>
-				<buildTarget>testGaussianFactor.run</buildTarget>
-				<stopOnError>true</stopOnError>
-				<useDefaultCommand>true</useDefaultCommand>
-				<runAllBuilders>true</runAllBuilders>
-			</target>
-			<target name="timeGaussianFactor.run" path="linear" targetID="org.eclipse.cdt.build.MakeTargetBuilder">
-				<buildCommand>make</buildCommand>
-				<buildArguments>-j2</buildArguments>
-				<buildTarget>timeGaussianFactor.run</buildTarget>
-				<stopOnError>true</stopOnError>
-				<useDefaultCommand>true</useDefaultCommand>
-				<runAllBuilders>true</runAllBuilders>
-			</target>
-			<target name="timeVectorConfig.run" path="linear" targetID="org.eclipse.cdt.build.MakeTargetBuilder">
-				<buildCommand>make</buildCommand>
-				<buildArguments>-j2</buildArguments>
-				<buildTarget>timeVectorConfig.run</buildTarget>
-				<stopOnError>true</stopOnError>
-				<useDefaultCommand>true</useDefaultCommand>
-				<runAllBuilders>true</runAllBuilders>
-			</target>
-			<target name="testVectorBTree.run" path="linear" targetID="org.eclipse.cdt.build.MakeTargetBuilder">
-				<buildCommand>make</buildCommand>
-				<buildArguments>-j2</buildArguments>
-				<buildTarget>testVectorBTree.run</buildTarget>
-				<stopOnError>true</stopOnError>
-				<useDefaultCommand>true</useDefaultCommand>
-				<runAllBuilders>true</runAllBuilders>
-			</target>
-			<target name="testVectorMap.run" path="linear" targetID="org.eclipse.cdt.build.MakeTargetBuilder">
-				<buildCommand>make</buildCommand>
-				<buildArguments>-j2</buildArguments>
-				<buildTarget>testVectorMap.run</buildTarget>
-				<stopOnError>true</stopOnError>
-				<useDefaultCommand>true</useDefaultCommand>
-				<runAllBuilders>true</runAllBuilders>
-			</target>
-			<target name="testNoiseModel.run" path="linear" targetID="org.eclipse.cdt.build.MakeTargetBuilder">
-				<buildCommand>make</buildCommand>
-				<buildArguments>-j2</buildArguments>
-				<buildTarget>testNoiseModel.run</buildTarget>
-				<stopOnError>true</stopOnError>
-				<useDefaultCommand>true</useDefaultCommand>
-				<runAllBuilders>true</runAllBuilders>
-			</target>
-			<target name="testBayesNetPreconditioner.run" path="linear" targetID="org.eclipse.cdt.build.MakeTargetBuilder">
-				<buildCommand>make</buildCommand>
-				<buildArguments>-j2</buildArguments>
-				<buildTarget>testBayesNetPreconditioner.run</buildTarget>
-				<stopOnError>true</stopOnError>
-				<useDefaultCommand>true</useDefaultCommand>
-				<runAllBuilders>true</runAllBuilders>
-			</target>
-			<target name="testErrors.run" path="linear" targetID="org.eclipse.cdt.build.MakeTargetBuilder">
-				<buildCommand>make</buildCommand>
-				<buildArguments/>
-				<buildTarget>testErrors.run</buildTarget>
-				<stopOnError>true</stopOnError>
-				<useDefaultCommand>false</useDefaultCommand>
-				<runAllBuilders>true</runAllBuilders>
-			</target>
-			<target name="check" path="build/linear" targetID="org.eclipse.cdt.build.MakeTargetBuilder">
-				<buildCommand>make</buildCommand>
-				<buildArguments>-j2</buildArguments>
-				<buildTarget>check</buildTarget>
-				<stopOnError>true</stopOnError>
-				<useDefaultCommand>true</useDefaultCommand>
-				<runAllBuilders>true</runAllBuilders>
-			</target>
-			<target name="tests/testGaussianJunctionTree.run" path="build/linear" targetID="org.eclipse.cdt.build.MakeTargetBuilder">
-				<buildCommand>make</buildCommand>
-				<buildArguments>-j2</buildArguments>
-				<buildTarget>tests/testGaussianJunctionTree.run</buildTarget>
-				<stopOnError>true</stopOnError>
-				<useDefaultCommand>true</useDefaultCommand>
-				<runAllBuilders>true</runAllBuilders>
-			</target>
-			<target name="tests/testGaussianFactor.run" path="build/linear" targetID="org.eclipse.cdt.build.MakeTargetBuilder">
-				<buildCommand>make</buildCommand>
-				<buildArguments>-j2</buildArguments>
-				<buildTarget>tests/testGaussianFactor.run</buildTarget>
-				<stopOnError>true</stopOnError>
-				<useDefaultCommand>true</useDefaultCommand>
-				<runAllBuilders>true</runAllBuilders>
-			</target>
-			<target name="tests/testGaussianConditional.run" path="build/linear" targetID="org.eclipse.cdt.build.MakeTargetBuilder">
-				<buildCommand>make</buildCommand>
-				<buildArguments>-j2</buildArguments>
-				<buildTarget>tests/testGaussianConditional.run</buildTarget>
-				<stopOnError>true</stopOnError>
-				<useDefaultCommand>true</useDefaultCommand>
-				<runAllBuilders>true</runAllBuilders>
-			</target>
-			<target name="tests/timeSLAMlike.run" path="build/linear" targetID="org.eclipse.cdt.build.MakeTargetBuilder">
-				<buildCommand>make</buildCommand>
-				<buildArguments>-j2</buildArguments>
-				<buildTarget>tests/timeSLAMlike.run</buildTarget>
-				<stopOnError>true</stopOnError>
-				<useDefaultCommand>true</useDefaultCommand>
-				<runAllBuilders>true</runAllBuilders>
-			</target>
-			<target name="check" path="base" targetID="org.eclipse.cdt.build.MakeTargetBuilder">
-				<buildCommand>make</buildCommand>
-				<buildArguments>-j2</buildArguments>
-				<buildTarget>check</buildTarget>
-				<stopOnError>true</stopOnError>
-				<useDefaultCommand>true</useDefaultCommand>
-				<runAllBuilders>true</runAllBuilders>
-			</target>
-			<target name="clean" path="base" targetID="org.eclipse.cdt.build.MakeTargetBuilder">
-				<buildCommand>make</buildCommand>
-				<buildArguments>-j2</buildArguments>
-				<buildTarget>clean</buildTarget>
-				<stopOnError>true</stopOnError>
-				<useDefaultCommand>true</useDefaultCommand>
-				<runAllBuilders>true</runAllBuilders>
-			</target>
-			<target name="testBTree.run" path="base" targetID="org.eclipse.cdt.build.MakeTargetBuilder">
-				<buildCommand>make</buildCommand>
-				<buildArguments>-j2</buildArguments>
+				<buildTarget>testSimulated3D.run</buildTarget>
+				<stopOnError>true</stopOnError>
+				<useDefaultCommand>false</useDefaultCommand>
+				<runAllBuilders>true</runAllBuilders>
+			</target>
+			<target name="tests/testGaussianISAM2" path="slam" targetID="org.eclipse.cdt.build.MakeTargetBuilder">
+				<buildCommand>make</buildCommand>
+				<buildArguments>-j2</buildArguments>
+				<buildTarget>tests/testGaussianISAM2</buildTarget>
+				<stopOnError>true</stopOnError>
+				<useDefaultCommand>true</useDefaultCommand>
+				<runAllBuilders>true</runAllBuilders>
+			</target>
+			<target name="testBTree.run" path="build/gtsam_unstable/base/tests" targetID="org.eclipse.cdt.build.MakeTargetBuilder">
+				<buildCommand>make</buildCommand>
+				<buildArguments>-j5</buildArguments>
 				<buildTarget>testBTree.run</buildTarget>
 				<stopOnError>true</stopOnError>
 				<useDefaultCommand>true</useDefaultCommand>
 				<runAllBuilders>true</runAllBuilders>
 			</target>
-			<target name="testDSF.run" path="base" targetID="org.eclipse.cdt.build.MakeTargetBuilder">
-				<buildCommand>make</buildCommand>
-				<buildArguments>-j2</buildArguments>
+			<target name="testDSF.run" path="build/gtsam_unstable/base/tests" targetID="org.eclipse.cdt.build.MakeTargetBuilder">
+				<buildCommand>make</buildCommand>
+				<buildArguments>-j5</buildArguments>
 				<buildTarget>testDSF.run</buildTarget>
 				<stopOnError>true</stopOnError>
 				<useDefaultCommand>true</useDefaultCommand>
 				<runAllBuilders>true</runAllBuilders>
 			</target>
-			<target name="testDSFVector.run" path="base" targetID="org.eclipse.cdt.build.MakeTargetBuilder">
-				<buildCommand>make</buildCommand>
-				<buildArguments>-j2</buildArguments>
+			<target name="testDSFMap.run" path="build/gtsam_unstable/base/tests" targetID="org.eclipse.cdt.build.MakeTargetBuilder">
+				<buildCommand>make</buildCommand>
+				<buildArguments>-j5</buildArguments>
+				<buildTarget>testDSFMap.run</buildTarget>
+				<stopOnError>true</stopOnError>
+				<useDefaultCommand>true</useDefaultCommand>
+				<runAllBuilders>true</runAllBuilders>
+			</target>
+			<target name="testDSFVector.run" path="build/gtsam_unstable/base/tests" targetID="org.eclipse.cdt.build.MakeTargetBuilder">
+				<buildCommand>make</buildCommand>
+				<buildArguments>-j5</buildArguments>
 				<buildTarget>testDSFVector.run</buildTarget>
 				<stopOnError>true</stopOnError>
 				<useDefaultCommand>true</useDefaultCommand>
 				<runAllBuilders>true</runAllBuilders>
 			</target>
-			<target name="testMatrix.run" path="base" targetID="org.eclipse.cdt.build.MakeTargetBuilder">
-				<buildCommand>make</buildCommand>
-				<buildArguments>-j2</buildArguments>
-				<buildTarget>testMatrix.run</buildTarget>
-				<stopOnError>true</stopOnError>
-				<useDefaultCommand>true</useDefaultCommand>
-				<runAllBuilders>true</runAllBuilders>
-			</target>
-			<target name="testSPQRUtil.run" path="base" targetID="org.eclipse.cdt.build.MakeTargetBuilder">
-				<buildCommand>make</buildCommand>
-				<buildArguments>-j2</buildArguments>
-				<buildTarget>testSPQRUtil.run</buildTarget>
-				<stopOnError>true</stopOnError>
-				<useDefaultCommand>true</useDefaultCommand>
-				<runAllBuilders>true</runAllBuilders>
-			</target>
-			<target name="testVector.run" path="base" targetID="org.eclipse.cdt.build.MakeTargetBuilder">
-				<buildCommand>make</buildCommand>
-				<buildArguments>-j2</buildArguments>
-				<buildTarget>testVector.run</buildTarget>
-				<stopOnError>true</stopOnError>
-				<useDefaultCommand>true</useDefaultCommand>
-				<runAllBuilders>true</runAllBuilders>
-			</target>
-			<target name="timeMatrix.run" path="base" targetID="org.eclipse.cdt.build.MakeTargetBuilder">
-				<buildCommand>make</buildCommand>
-				<buildArguments>-j2</buildArguments>
-				<buildTarget>timeMatrix.run</buildTarget>
-				<stopOnError>true</stopOnError>
-				<useDefaultCommand>true</useDefaultCommand>
-				<runAllBuilders>true</runAllBuilders>
-			</target>
-			<target name="all" path="base" targetID="org.eclipse.cdt.build.MakeTargetBuilder">
-				<buildCommand>make</buildCommand>
-				<buildArguments>-j2</buildArguments>
-				<buildTarget>all</buildTarget>
-				<stopOnError>true</stopOnError>
-				<useDefaultCommand>true</useDefaultCommand>
-				<runAllBuilders>true</runAllBuilders>
-			</target>
-			<target name="check" path="build/inference" targetID="org.eclipse.cdt.build.MakeTargetBuilder">
-				<buildCommand>make</buildCommand>
-				<buildArguments>-j2</buildArguments>
-				<buildTarget>check</buildTarget>
-				<stopOnError>true</stopOnError>
-				<useDefaultCommand>true</useDefaultCommand>
-				<runAllBuilders>true</runAllBuilders>
-			</target>
-			<target name="testClusterTree.run" path="build/inference" targetID="org.eclipse.cdt.build.MakeTargetBuilder">
-				<buildCommand>make</buildCommand>
-				<buildArguments>-j2</buildArguments>
-				<buildTarget>testClusterTree.run</buildTarget>
-				<stopOnError>true</stopOnError>
-				<useDefaultCommand>true</useDefaultCommand>
-				<runAllBuilders>true</runAllBuilders>
-			</target>
-			<target name="testJunctionTree.run" path="build/inference" targetID="org.eclipse.cdt.build.MakeTargetBuilder">
-				<buildCommand>make</buildCommand>
-				<buildArguments>-j2</buildArguments>
-				<buildTarget>testJunctionTree.run</buildTarget>
-				<stopOnError>true</stopOnError>
-				<useDefaultCommand>true</useDefaultCommand>
-				<runAllBuilders>true</runAllBuilders>
-			</target>
-			<target name="tests/testEliminationTree.run" path="build/inference" targetID="org.eclipse.cdt.build.MakeTargetBuilder">
-				<buildCommand>make</buildCommand>
-				<buildArguments>-j2</buildArguments>
-				<buildTarget>tests/testEliminationTree.run</buildTarget>
-				<stopOnError>true</stopOnError>
-				<useDefaultCommand>true</useDefaultCommand>
-				<runAllBuilders>true</runAllBuilders>
-			</target>
-			<target name="tests/testSymbolicFactor.run" path="build/inference" targetID="org.eclipse.cdt.build.MakeTargetBuilder">
-				<buildCommand>make</buildCommand>
-				<buildArguments>-j2</buildArguments>
-				<buildTarget>tests/testSymbolicFactor.run</buildTarget>
-				<stopOnError>true</stopOnError>
-				<useDefaultCommand>true</useDefaultCommand>
-				<runAllBuilders>true</runAllBuilders>
-			</target>
-			<target name="tests/testVariableSlots.run" path="build/inference" targetID="org.eclipse.cdt.build.MakeTargetBuilder">
-				<buildCommand>make</buildCommand>
-				<buildArguments>-j2</buildArguments>
-				<buildTarget>tests/testVariableSlots.run</buildTarget>
-				<stopOnError>true</stopOnError>
-				<useDefaultCommand>true</useDefaultCommand>
-				<runAllBuilders>true</runAllBuilders>
-			</target>
-			<target name="tests/testConditional.run" path="build/inference" targetID="org.eclipse.cdt.build.MakeTargetBuilder">
-				<buildCommand>make</buildCommand>
-				<buildArguments>-j2</buildArguments>
-				<buildTarget>tests/testConditional.run</buildTarget>
-				<stopOnError>true</stopOnError>
-				<useDefaultCommand>true</useDefaultCommand>
-				<runAllBuilders>true</runAllBuilders>
-			</target>
-			<target name="tests/testSymbolicFactorGraph.run" path="build/inference" targetID="org.eclipse.cdt.build.MakeTargetBuilder">
-				<buildCommand>make</buildCommand>
-				<buildArguments>-j2</buildArguments>
-				<buildTarget>tests/testSymbolicFactorGraph.run</buildTarget>
-				<stopOnError>true</stopOnError>
-				<useDefaultCommand>true</useDefaultCommand>
-				<runAllBuilders>true</runAllBuilders>
-			</target>
-			<target name="all" path="nonlinear" targetID="org.eclipse.cdt.build.MakeTargetBuilder">
-				<buildCommand>make</buildCommand>
-				<buildArguments>-j2</buildArguments>
-				<buildTarget>all</buildTarget>
-				<stopOnError>true</stopOnError>
-				<useDefaultCommand>true</useDefaultCommand>
-				<runAllBuilders>true</runAllBuilders>
-			</target>
-			<target name="testNonlinearConstraint.run" path="nonlinear" targetID="org.eclipse.cdt.build.MakeTargetBuilder">
-				<buildCommand>make</buildCommand>
-				<buildArguments>-j2</buildArguments>
-				<buildTarget>testNonlinearConstraint.run</buildTarget>
-				<stopOnError>true</stopOnError>
-				<useDefaultCommand>true</useDefaultCommand>
-				<runAllBuilders>true</runAllBuilders>
-			</target>
-			<target name="testLieConfig.run" path="nonlinear" targetID="org.eclipse.cdt.build.MakeTargetBuilder">
-				<buildCommand>make</buildCommand>
-				<buildArguments>-j2</buildArguments>
-				<buildTarget>testLieConfig.run</buildTarget>
-				<stopOnError>true</stopOnError>
-				<useDefaultCommand>true</useDefaultCommand>
-				<runAllBuilders>true</runAllBuilders>
-			</target>
-			<target name="testConstraintOptimizer.run" path="nonlinear" targetID="org.eclipse.cdt.build.MakeTargetBuilder">
-				<buildCommand>make</buildCommand>
-				<buildArguments>-j2</buildArguments>
-				<buildTarget>testConstraintOptimizer.run</buildTarget>
-				<stopOnError>true</stopOnError>
-				<useDefaultCommand>true</useDefaultCommand>
-				<runAllBuilders>true</runAllBuilders>
-			</target>
-			<target name="check" path="build_retract" targetID="org.eclipse.cdt.build.MakeTargetBuilder">
-				<buildCommand>make</buildCommand>
-				<buildArguments>-j2</buildArguments>
-				<buildTarget>check</buildTarget>
-				<stopOnError>true</stopOnError>
-				<useDefaultCommand>true</useDefaultCommand>
-				<runAllBuilders>true</runAllBuilders>
-			</target>
-			<target name="testBTree.run" path="build/gtsam_unstable/base/tests" targetID="org.eclipse.cdt.build.MakeTargetBuilder">
-				<buildCommand>make</buildCommand>
-				<buildArguments>-j5</buildArguments>
-				<buildTarget>testBTree.run</buildTarget>
-				<stopOnError>true</stopOnError>
-				<useDefaultCommand>true</useDefaultCommand>
-				<runAllBuilders>true</runAllBuilders>
-			</target>
-			<target name="testDSF.run" path="build/gtsam_unstable/base/tests" targetID="org.eclipse.cdt.build.MakeTargetBuilder">
-				<buildCommand>make</buildCommand>
-				<buildArguments>-j5</buildArguments>
-				<buildTarget>testDSF.run</buildTarget>
-				<stopOnError>true</stopOnError>
-				<useDefaultCommand>true</useDefaultCommand>
-				<runAllBuilders>true</runAllBuilders>
-			</target>
-			<target name="testDSFMap.run" path="build/gtsam_unstable/base/tests" targetID="org.eclipse.cdt.build.MakeTargetBuilder">
-				<buildCommand>make</buildCommand>
-				<buildArguments>-j5</buildArguments>
-				<buildTarget>testDSFMap.run</buildTarget>
-				<stopOnError>true</stopOnError>
-				<useDefaultCommand>true</useDefaultCommand>
-				<runAllBuilders>true</runAllBuilders>
-			</target>
-			<target name="testDSFVector.run" path="build/gtsam_unstable/base/tests" targetID="org.eclipse.cdt.build.MakeTargetBuilder">
-				<buildCommand>make</buildCommand>
-				<buildArguments>-j5</buildArguments>
-				<buildTarget>testDSFVector.run</buildTarget>
-				<stopOnError>true</stopOnError>
-				<useDefaultCommand>true</useDefaultCommand>
-				<runAllBuilders>true</runAllBuilders>
-			</target>
 			<target name="testFixedVector.run" path="build/gtsam_unstable/base/tests" targetID="org.eclipse.cdt.build.MakeTargetBuilder">
 				<buildCommand>make</buildCommand>
 				<buildArguments>-j5</buildArguments>
 				<buildTarget>testFixedVector.run</buildTarget>
-				<stopOnError>true</stopOnError>
-				<useDefaultCommand>true</useDefaultCommand>
-				<runAllBuilders>true</runAllBuilders>
-			</target>
-			<target name="all" path="slam" targetID="org.eclipse.cdt.build.MakeTargetBuilder">
-				<buildCommand>make</buildCommand>
-				<buildArguments>-j2</buildArguments>
-				<buildTarget>all</buildTarget>
-				<stopOnError>true</stopOnError>
-				<useDefaultCommand>true</useDefaultCommand>
-				<runAllBuilders>true</runAllBuilders>
-			</target>
-			<target name="check" path="slam" targetID="org.eclipse.cdt.build.MakeTargetBuilder">
-				<buildCommand>make</buildCommand>
-				<buildArguments>-j2</buildArguments>
-				<buildTarget>check</buildTarget>
-				<stopOnError>true</stopOnError>
-				<useDefaultCommand>true</useDefaultCommand>
-				<runAllBuilders>true</runAllBuilders>
-			</target>
-			<target name="clean" path="slam" targetID="org.eclipse.cdt.build.MakeTargetBuilder">
-				<buildCommand>make</buildCommand>
-				<buildArguments>-j2</buildArguments>
-				<buildTarget>clean</buildTarget>
-				<stopOnError>true</stopOnError>
-				<useDefaultCommand>true</useDefaultCommand>
-				<runAllBuilders>true</runAllBuilders>
-			</target>
-			<target name="testPlanarSLAM.run" path="slam" targetID="org.eclipse.cdt.build.MakeTargetBuilder">
-				<buildCommand>make</buildCommand>
-				<buildArguments>-j2</buildArguments>
-				<buildTarget>testPlanarSLAM.run</buildTarget>
-				<stopOnError>true</stopOnError>
-				<useDefaultCommand>true</useDefaultCommand>
-				<runAllBuilders>true</runAllBuilders>
-			</target>
-			<target name="testPose2Config.run" path="slam" targetID="org.eclipse.cdt.build.MakeTargetBuilder">
-				<buildCommand>make</buildCommand>
-				<buildArguments>-j2</buildArguments>
-				<buildTarget>testPose2Config.run</buildTarget>
-				<stopOnError>true</stopOnError>
-				<useDefaultCommand>true</useDefaultCommand>
-				<runAllBuilders>true</runAllBuilders>
-			</target>
-			<target name="testPose2Factor.run" path="slam" targetID="org.eclipse.cdt.build.MakeTargetBuilder">
-				<buildCommand>make</buildCommand>
-				<buildArguments>-j2</buildArguments>
-				<buildTarget>testPose2Factor.run</buildTarget>
-				<stopOnError>true</stopOnError>
-				<useDefaultCommand>true</useDefaultCommand>
-				<runAllBuilders>true</runAllBuilders>
-			</target>
-			<target name="testPose2Prior.run" path="slam" targetID="org.eclipse.cdt.build.MakeTargetBuilder">
-				<buildCommand>make</buildCommand>
-				<buildArguments>-j2</buildArguments>
-				<buildTarget>testPose2Prior.run</buildTarget>
-				<stopOnError>true</stopOnError>
-				<useDefaultCommand>true</useDefaultCommand>
-				<runAllBuilders>true</runAllBuilders>
-			</target>
-			<target name="testPose2SLAM.run" path="slam" targetID="org.eclipse.cdt.build.MakeTargetBuilder">
-				<buildCommand>make</buildCommand>
-				<buildArguments>-j2</buildArguments>
-				<buildTarget>testPose2SLAM.run</buildTarget>
-				<stopOnError>true</stopOnError>
-				<useDefaultCommand>true</useDefaultCommand>
-				<runAllBuilders>true</runAllBuilders>
-			</target>
-			<target name="testPose3Config.run" path="slam" targetID="org.eclipse.cdt.build.MakeTargetBuilder">
-				<buildCommand>make</buildCommand>
-				<buildArguments>-j2</buildArguments>
-				<buildTarget>testPose3Config.run</buildTarget>
-				<stopOnError>true</stopOnError>
-				<useDefaultCommand>true</useDefaultCommand>
-				<runAllBuilders>true</runAllBuilders>
-			</target>
-			<target name="testPose3SLAM.run" path="slam" targetID="org.eclipse.cdt.build.MakeTargetBuilder">
-				<buildCommand>make</buildCommand>
-				<buildArguments>-j2</buildArguments>
-				<buildTarget>testPose3SLAM.run</buildTarget>
-				<stopOnError>true</stopOnError>
-				<useDefaultCommand>true</useDefaultCommand>
-				<runAllBuilders>true</runAllBuilders>
-			</target>
-			<target name="testSimulated2DOriented.run" path="slam" targetID="org.eclipse.cdt.build.MakeTargetBuilder">
-				<buildCommand>make</buildCommand>
-				<buildTarget>testSimulated2DOriented.run</buildTarget>
-				<stopOnError>true</stopOnError>
-				<useDefaultCommand>false</useDefaultCommand>
-				<runAllBuilders>true</runAllBuilders>
-			</target>
-			<target name="testVSLAMConfig.run" path="slam" targetID="org.eclipse.cdt.build.MakeTargetBuilder">
-				<buildCommand>make</buildCommand>
-				<buildArguments>-j2</buildArguments>
-				<buildTarget>testVSLAMConfig.run</buildTarget>
-				<stopOnError>true</stopOnError>
-				<useDefaultCommand>true</useDefaultCommand>
-				<runAllBuilders>true</runAllBuilders>
-			</target>
-			<target name="testVSLAMFactor.run" path="slam" targetID="org.eclipse.cdt.build.MakeTargetBuilder">
-				<buildCommand>make</buildCommand>
-				<buildArguments>-j2</buildArguments>
-				<buildTarget>testVSLAMFactor.run</buildTarget>
-				<stopOnError>true</stopOnError>
-				<useDefaultCommand>true</useDefaultCommand>
-				<runAllBuilders>true</runAllBuilders>
-			</target>
-			<target name="testVSLAMGraph.run" path="slam" targetID="org.eclipse.cdt.build.MakeTargetBuilder">
-				<buildCommand>make</buildCommand>
-				<buildArguments>-j2</buildArguments>
-				<buildTarget>testVSLAMGraph.run</buildTarget>
-				<stopOnError>true</stopOnError>
-				<useDefaultCommand>true</useDefaultCommand>
-				<runAllBuilders>true</runAllBuilders>
-			</target>
-			<target name="testPose3Factor.run" path="slam" targetID="org.eclipse.cdt.build.MakeTargetBuilder">
-				<buildCommand>make</buildCommand>
-				<buildArguments>-j2</buildArguments>
-				<buildTarget>testPose3Factor.run</buildTarget>
-				<stopOnError>true</stopOnError>
-				<useDefaultCommand>true</useDefaultCommand>
-				<runAllBuilders>true</runAllBuilders>
-			</target>
-			<target name="testSimulated2D.run" path="slam" targetID="org.eclipse.cdt.build.MakeTargetBuilder">
-				<buildCommand>make</buildCommand>
-				<buildTarget>testSimulated2D.run</buildTarget>
-				<stopOnError>true</stopOnError>
-				<useDefaultCommand>false</useDefaultCommand>
-				<runAllBuilders>true</runAllBuilders>
-			</target>
-			<target name="testSimulated3D.run" path="slam" targetID="org.eclipse.cdt.build.MakeTargetBuilder">
-				<buildCommand>make</buildCommand>
-				<buildTarget>testSimulated3D.run</buildTarget>
-				<stopOnError>true</stopOnError>
-				<useDefaultCommand>false</useDefaultCommand>
-				<runAllBuilders>true</runAllBuilders>
-			</target>
-			<target name="tests/testGaussianISAM2" path="slam" targetID="org.eclipse.cdt.build.MakeTargetBuilder">
-				<buildCommand>make</buildCommand>
-				<buildArguments>-j2</buildArguments>
-				<buildTarget>tests/testGaussianISAM2</buildTarget>
 				<stopOnError>true</stopOnError>
 				<useDefaultCommand>true</useDefaultCommand>
 				<runAllBuilders>true</runAllBuilders>
@@ -1782,7 +1784,6 @@
 			</target>
 			<target name="Generate DEB Package" path="" targetID="org.eclipse.cdt.build.MakeTargetBuilder">
 				<buildCommand>cpack</buildCommand>
-				<buildArguments/>
 				<buildTarget>-G DEB</buildTarget>
 				<stopOnError>true</stopOnError>
 				<useDefaultCommand>false</useDefaultCommand>
@@ -1790,7 +1791,6 @@
 			</target>
 			<target name="Generate RPM Package" path="" targetID="org.eclipse.cdt.build.MakeTargetBuilder">
 				<buildCommand>cpack</buildCommand>
-				<buildArguments/>
 				<buildTarget>-G RPM</buildTarget>
 				<stopOnError>true</stopOnError>
 				<useDefaultCommand>false</useDefaultCommand>
@@ -1798,7 +1798,6 @@
 			</target>
 			<target name="Generate TGZ Package" path="" targetID="org.eclipse.cdt.build.MakeTargetBuilder">
 				<buildCommand>cpack</buildCommand>
-				<buildArguments/>
 				<buildTarget>-G TGZ</buildTarget>
 				<stopOnError>true</stopOnError>
 				<useDefaultCommand>false</useDefaultCommand>
@@ -1806,7 +1805,6 @@
 			</target>
 			<target name="Generate TGZ Source Package" path="" targetID="org.eclipse.cdt.build.MakeTargetBuilder">
 				<buildCommand>cpack</buildCommand>
-				<buildArguments/>
 				<buildTarget>--config CPackSourceConfig.cmake</buildTarget>
 				<stopOnError>true</stopOnError>
 				<useDefaultCommand>false</useDefaultCommand>
@@ -2589,7 +2587,6 @@
 			</target>
 			<target name="testGraph.run" path="build/tests" targetID="org.eclipse.cdt.build.MakeTargetBuilder">
 				<buildCommand>make</buildCommand>
-				<buildArguments/>
 				<buildTarget>testGraph.run</buildTarget>
 				<stopOnError>true</stopOnError>
 				<useDefaultCommand>false</useDefaultCommand>
@@ -2597,7 +2594,6 @@
 			</target>
 			<target name="testJunctionTree.run" path="build/tests" targetID="org.eclipse.cdt.build.MakeTargetBuilder">
 				<buildCommand>make</buildCommand>
-				<buildArguments/>
 				<buildTarget>testJunctionTree.run</buildTarget>
 				<stopOnError>true</stopOnError>
 				<useDefaultCommand>false</useDefaultCommand>
@@ -2605,7 +2601,6 @@
 			</target>
 			<target name="testSymbolicBayesNetB.run" path="build/tests" targetID="org.eclipse.cdt.build.MakeTargetBuilder">
 				<buildCommand>make</buildCommand>
-				<buildArguments/>
 				<buildTarget>testSymbolicBayesNetB.run</buildTarget>
 				<stopOnError>true</stopOnError>
 				<useDefaultCommand>false</useDefaultCommand>
@@ -2835,31 +2830,10 @@
 				<useDefaultCommand>true</useDefaultCommand>
 				<runAllBuilders>true</runAllBuilders>
 			</target>
-<<<<<<< HEAD
 			<target name="testPoseRotationPrior.run" path="build/gtsam/slam/tests" targetID="org.eclipse.cdt.build.MakeTargetBuilder">
 				<buildCommand>make</buildCommand>
 				<buildArguments>-j5</buildArguments>
 				<buildTarget>testPoseRotationPrior.run</buildTarget>
-=======
-			<target name="testGPSFactor.run" path="build/gtsam/slam/tests" targetID="org.eclipse.cdt.build.MakeTargetBuilder">
-				<buildCommand>make</buildCommand>
-				<buildArguments>-j5</buildArguments>
-				<buildTarget>testGPSFactor.run</buildTarget>
->>>>>>> c212ba09
-				<stopOnError>true</stopOnError>
-				<useDefaultCommand>true</useDefaultCommand>
-				<runAllBuilders>true</runAllBuilders>
-			</target>
-<<<<<<< HEAD
-			<target name="testSmartProjectionPoseFactor.run" path="build/gtsam/slam/tests" targetID="org.eclipse.cdt.build.MakeTargetBuilder">
-				<buildCommand>make</buildCommand>
-				<buildArguments>-j5</buildArguments>
-				<buildTarget>testSmartProjectionPoseFactor.run</buildTarget>
-=======
-			<target name="testGaussMarkov1stOrderFactor.run" path="build/gtsam/slam/tests" targetID="org.eclipse.cdt.build.MakeTargetBuilder">
-				<buildCommand>make</buildCommand>
-				<buildArguments>-j5</buildArguments>
-				<buildTarget>testGaussMarkov1stOrderFactor.run</buildTarget>
 				<stopOnError>true</stopOnError>
 				<useDefaultCommand>true</useDefaultCommand>
 				<runAllBuilders>true</runAllBuilders>
@@ -2868,7 +2842,6 @@
 				<buildCommand>make</buildCommand>
 				<buildArguments>-j5</buildArguments>
 				<buildTarget>testImplicitSchurFactor.run</buildTarget>
->>>>>>> c212ba09
 				<stopOnError>true</stopOnError>
 				<useDefaultCommand>true</useDefaultCommand>
 				<runAllBuilders>true</runAllBuilders>
@@ -3147,6 +3120,7 @@
 			</target>
 			<target name="tests/testGaussianISAM2" path="build/slam" targetID="org.eclipse.cdt.build.MakeTargetBuilder">
 				<buildCommand>make</buildCommand>
+				<buildArguments/>
 				<buildTarget>tests/testGaussianISAM2</buildTarget>
 				<stopOnError>true</stopOnError>
 				<useDefaultCommand>false</useDefaultCommand>
